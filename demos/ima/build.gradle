// Copyright (C) 2017 The Android Open Source Project
//
// Licensed under the Apache License, Version 2.0 (the "License");
// you may not use this file except in compliance with the License.
// You may obtain a copy of the License at
//
//      http://www.apache.org/licenses/LICENSE-2.0
//
// Unless required by applicable law or agreed to in writing, software
// distributed under the License is distributed on an "AS IS" BASIS,
// WITHOUT WARRANTIES OR CONDITIONS OF ANY KIND, either express or implied.
// See the License for the specific language governing permissions and
// limitations under the License.
apply from: '../../constants.gradle'
apply plugin: 'com.android.application'

android {
    compileSdkVersion project.ext.compileSdkVersion
    buildToolsVersion project.ext.buildToolsVersion

    defaultConfig {
<<<<<<< HEAD
        minSdkVersion 17
=======
        versionName project.ext.releaseVersion
        versionCode project.ext.releaseVersionCode
        minSdkVersion 16
>>>>>>> 09d1e3e3
        targetSdkVersion project.ext.targetSdkVersion
    }

    buildTypes {
        release {
            shrinkResources true
            minifyEnabled true
            proguardFiles getDefaultProguardFile('proguard-android.txt')
        }
        debug {
            jniDebuggable = true
        }
    }

    lintOptions {
        // The demo app does not have translations.
        disable 'MissingTranslation'
    }
}

dependencies {
    implementation project(modulePrefix + 'library-core')
    implementation project(modulePrefix + 'library-ui')
    implementation project(modulePrefix + 'library-dash')
    implementation project(modulePrefix + 'library-hls')
    implementation project(modulePrefix + 'library-smoothstreaming')
    implementation project(modulePrefix + 'extension-ima')
    implementation 'com.android.support:support-annotations:' + supportLibraryVersion
}<|MERGE_RESOLUTION|>--- conflicted
+++ resolved
@@ -19,13 +19,9 @@
     buildToolsVersion project.ext.buildToolsVersion
 
     defaultConfig {
-<<<<<<< HEAD
         minSdkVersion 17
-=======
         versionName project.ext.releaseVersion
         versionCode project.ext.releaseVersionCode
-        minSdkVersion 16
->>>>>>> 09d1e3e3
         targetSdkVersion project.ext.targetSdkVersion
     }
 
