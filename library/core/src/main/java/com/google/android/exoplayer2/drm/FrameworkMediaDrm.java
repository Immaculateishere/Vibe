--- conflicted
+++ resolved
@@ -27,10 +27,7 @@
 import android.support.annotation.Nullable;
 import android.text.TextUtils;
 import com.google.android.exoplayer2.C;
-<<<<<<< HEAD
-=======
 import com.google.android.exoplayer2.drm.DrmInitData.SchemeData;
->>>>>>> 6f6f381b
 import com.google.android.exoplayer2.extractor.mp4.PsshAtomUtil;
 import com.google.android.exoplayer2.util.Assertions;
 import com.google.android.exoplayer2.util.MimeTypes;
@@ -69,22 +66,15 @@
     }
   }
 
-  @SuppressLint("WrongConstant")
   private FrameworkMediaDrm(UUID uuid) throws UnsupportedSchemeException {
     Assertions.checkNotNull(uuid);
     Assertions.checkArgument(!C.COMMON_PSSH_UUID.equals(uuid), "Use C.CLEARKEY_UUID instead");
     this.uuid = uuid;
-<<<<<<< HEAD
-    this.mediaDrm = new MediaDrm(uuid);
-    if (C.WIDEVINE_UUID.equals(uuid) && needsForceL3Workaround()) {
-      mediaDrm.setPropertyString("securityLevel", "L3");
-=======
     // ClearKey had to be accessed using the Common PSSH UUID prior to API level 27.
     this.mediaDrm =
         new MediaDrm(Util.SDK_INT < 27 && C.CLEARKEY_UUID.equals(uuid) ? C.COMMON_PSSH_UUID : uuid);
     if (C.WIDEVINE_UUID.equals(uuid) && needsForceWidevineL3Workaround()) {
       forceWidevineL3(mediaDrm);
->>>>>>> 6f6f381b
     }
   }
 
@@ -130,43 +120,6 @@
   }
 
   @Override
-<<<<<<< HEAD
-  public KeyRequest getKeyRequest(byte[] scope, byte[] init, String mimeType, int keyType,
-      HashMap<String, String> optionalParameters) throws NotProvisionedException {
-
-    // Prior to L the Widevine CDM required data to be extracted from the PSSH atom. Some Amazon
-    // devices also required data to be extracted from the PSSH atom for PlayReady.
-    if ((Util.SDK_INT < 21 && C.WIDEVINE_UUID.equals(uuid))
-        || (C.PLAYREADY_UUID.equals(uuid)
-            && "Amazon".equals(Util.MANUFACTURER)
-            && ("AFTB".equals(Util.MODEL) // Fire TV Gen 1
-                || "AFTS".equals(Util.MODEL) // Fire TV Gen 2
-                || "AFTM".equals(Util.MODEL)))) { // Fire TV Stick Gen 1
-      byte[] psshData = PsshAtomUtil.parseSchemeSpecificData(init, uuid);
-      if (psshData == null) {
-        // Extraction failed. schemeData isn't a PSSH atom, so leave it unchanged.
-      } else {
-        init = psshData;
-      }
-    }
-
-    // Prior to API level 26 the ClearKey CDM only accepted "cenc" as the scheme for MP4.
-    if (Util.SDK_INT < 26
-        && C.CLEARKEY_UUID.equals(uuid)
-        && (MimeTypes.VIDEO_MP4.equals(mimeType) || MimeTypes.AUDIO_MP4.equals(mimeType))) {
-      mimeType = CENC_SCHEME_MIME_TYPE;
-    }
-
-    final MediaDrm.KeyRequest request = mediaDrm.getKeyRequest(scope, init, mimeType, keyType,
-        optionalParameters);
-
-    byte[] requestData = request.getData();
-    if (C.CLEARKEY_UUID.equals(uuid)) {
-      requestData = ClearKeyUtil.adjustRequestData(requestData);
-    }
-
-    return new DefaultKeyRequest(requestData, request.getDefaultUrl());
-=======
   public KeyRequest getKeyRequest(
       byte[] scope,
       @Nullable List<DrmInitData.SchemeData> schemeDatas,
@@ -194,7 +147,6 @@
     }
 
     return new KeyRequest(requestData, licenseServerUrl);
->>>>>>> 6f6f381b
   }
 
   @Override
@@ -264,8 +216,6 @@
         forceAllowInsecureDecoderComponents);
   }
 
-<<<<<<< HEAD
-=======
   private static SchemeData getSchemeData(UUID uuid, List<SchemeData> schemeDatas) {
     if (!C.WIDEVINE_UUID.equals(uuid)) {
       // For non-Widevine CDMs always use the first scheme data.
@@ -359,17 +309,12 @@
     mediaDrm.setPropertyString("securityLevel", "L3");
   }
 
->>>>>>> 6f6f381b
   /**
    * Returns whether the device codec is known to fail if security level L1 is used.
    *
    * <p>See <a href="https://github.com/google/ExoPlayer/issues/4413">GitHub issue #4413</a>.
    */
-<<<<<<< HEAD
-  private static boolean needsForceL3Workaround() {
-=======
   private static boolean needsForceWidevineL3Workaround() {
->>>>>>> 6f6f381b
     return "ASUS_Z00AD".equals(Util.MODEL);
   }
 }