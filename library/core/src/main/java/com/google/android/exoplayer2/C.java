/*
 * Copyright (C) 2016 The Android Open Source Project
 *
 * Licensed under the Apache License, Version 2.0 (the "License");
 * you may not use this file except in compliance with the License.
 * You may obtain a copy of the License at
 *
 *      http://www.apache.org/licenses/LICENSE-2.0
 *
 * Unless required by applicable law or agreed to in writing, software
 * distributed under the License is distributed on an "AS IS" BASIS,
 * WITHOUT WARRANTIES OR CONDITIONS OF ANY KIND, either express or implied.
 * See the License for the specific language governing permissions and
 * limitations under the License.
 */
package com.google.android.exoplayer2;

import android.annotation.TargetApi;
import android.content.Context;
import android.media.AudioAttributes;
import android.media.AudioFormat;
import android.media.AudioManager;
import android.media.MediaCodec;
import android.media.MediaFormat;
import android.view.Surface;
import androidx.annotation.IntDef;
import com.google.android.exoplayer2.PlayerMessage.Target;
import com.google.android.exoplayer2.audio.AuxEffectInfo;
import com.google.android.exoplayer2.util.Util;
import com.google.android.exoplayer2.video.VideoFrameMetadataListener;
import com.google.android.exoplayer2.video.spherical.CameraMotionListener;
import java.lang.annotation.Documented;
import java.lang.annotation.Retention;
import java.lang.annotation.RetentionPolicy;
import java.util.UUID;

/**
 * Defines constants used by the library.
 */
@SuppressWarnings("InlinedApi")
public final class C {

  private C() {}

  /**
   * Special constant representing a time corresponding to the end of a source. Suitable for use in
   * any time base.
   */
  public static final long TIME_END_OF_SOURCE = Long.MIN_VALUE;

  /**
   * Special constant representing an unset or unknown time or duration. Suitable for use in any
   * time base.
   */
  public static final long TIME_UNSET = Long.MIN_VALUE + 1;

  /**
   * Represents an unset or unknown index.
   */
  public static final int INDEX_UNSET = -1;

  /**
   * Represents an unset or unknown position.
   */
  public static final int POSITION_UNSET = -1;

  /**
   * Represents an unset or unknown length.
   */
  public static final int LENGTH_UNSET = -1;

  /**
   * Represents an unset or unknown port.
   */
  public static final int PORT_UNSET = -1;

  /** Represents an unset or unknown percentage. */
  public static final int PERCENTAGE_UNSET = -1;

  /** The number of milliseconds in one second. */
  public static final long MILLIS_PER_SECOND = 1000L;

  /** The number of microseconds in one second. */
  public static final long MICROS_PER_SECOND = 1000000L;

  /**
   * The number of nanoseconds in one second.
   */
  public static final long NANOS_PER_SECOND = 1000000000L;

  /** The number of bits per byte. */
  public static final int BITS_PER_BYTE = 8;

  /** The number of bytes per float. */
  public static final int BYTES_PER_FLOAT = 4;

  /**
   * The name of the ASCII charset.
   */
  public static final String ASCII_NAME = "US-ASCII";
  /**
   * The name of the UTF-8 charset.
   */
  public static final String UTF8_NAME = "UTF-8";

  /**
   * The name of the UTF-16 charset.
   */
  public static final String UTF16_NAME = "UTF-16";

  /** The name of the UTF-16 little-endian charset. */
  public static final String UTF16LE_NAME = "UTF-16LE";

  /**
   * The name of the serif font family.
   */
  public static final String SERIF_NAME = "serif";

  /**
   * The name of the sans-serif font family.
   */
  public static final String SANS_SERIF_NAME = "sans-serif";

  /**
   * Crypto modes for a codec. One of {@link #CRYPTO_MODE_UNENCRYPTED}, {@link #CRYPTO_MODE_AES_CTR}
   * or {@link #CRYPTO_MODE_AES_CBC}.
   */
  @Documented
  @Retention(RetentionPolicy.SOURCE)
  @IntDef({CRYPTO_MODE_UNENCRYPTED, CRYPTO_MODE_AES_CTR, CRYPTO_MODE_AES_CBC})
  public @interface CryptoMode {}
  /**
   * @see MediaCodec#CRYPTO_MODE_UNENCRYPTED
   */
  public static final int CRYPTO_MODE_UNENCRYPTED = MediaCodec.CRYPTO_MODE_UNENCRYPTED;
  /**
   * @see MediaCodec#CRYPTO_MODE_AES_CTR
   */
  public static final int CRYPTO_MODE_AES_CTR = MediaCodec.CRYPTO_MODE_AES_CTR;
  /**
   * @see MediaCodec#CRYPTO_MODE_AES_CBC
   */
  public static final int CRYPTO_MODE_AES_CBC = MediaCodec.CRYPTO_MODE_AES_CBC;

  /**
   * Represents an unset {@link android.media.AudioTrack} session identifier. Equal to
   * {@link AudioManager#AUDIO_SESSION_ID_GENERATE}.
   */
  public static final int AUDIO_SESSION_ID_UNSET = AudioManager.AUDIO_SESSION_ID_GENERATE;

  /**
   * Represents an audio encoding, or an invalid or unset value. One of {@link Format#NO_VALUE},
   * {@link #ENCODING_INVALID}, {@link #ENCODING_PCM_8BIT}, {@link #ENCODING_PCM_16BIT}, {@link
   * #ENCODING_PCM_24BIT}, {@link #ENCODING_PCM_32BIT}, {@link #ENCODING_PCM_FLOAT}, {@link
   * #ENCODING_PCM_MU_LAW}, {@link #ENCODING_PCM_A_LAW}, {@link #ENCODING_AC3}, {@link
   * #ENCODING_E_AC3}, {@link #ENCODING_E_AC3_JOC}, {@link #ENCODING_AC4}, {@link #ENCODING_DTS},
   * {@link #ENCODING_DTS_HD} or {@link #ENCODING_DOLBY_TRUEHD}.
   */
  @Documented
  @Retention(RetentionPolicy.SOURCE)
  @IntDef({
    Format.NO_VALUE,
    ENCODING_INVALID,
    ENCODING_PCM_8BIT,
    ENCODING_PCM_16BIT,
    ENCODING_PCM_24BIT,
    ENCODING_PCM_32BIT,
    ENCODING_PCM_FLOAT,
    ENCODING_PCM_MU_LAW,
    ENCODING_PCM_A_LAW,
    ENCODING_AC3,
    ENCODING_E_AC3,
    ENCODING_E_AC3_JOC,
    ENCODING_AC4,
    ENCODING_DTS,
    ENCODING_DTS_HD,
    ENCODING_DOLBY_TRUEHD,
  })
  public @interface Encoding {}

  /**
   * Represents a PCM audio encoding, or an invalid or unset value. One of {@link Format#NO_VALUE},
   * {@link #ENCODING_INVALID}, {@link #ENCODING_PCM_8BIT}, {@link #ENCODING_PCM_16BIT}, {@link
   * #ENCODING_PCM_24BIT}, {@link #ENCODING_PCM_32BIT}, {@link #ENCODING_PCM_FLOAT}, {@link
   * #ENCODING_PCM_MU_LAW} or {@link #ENCODING_PCM_A_LAW}.
   */
  @Documented
  @Retention(RetentionPolicy.SOURCE)
  @IntDef({
          Format.NO_VALUE,
          ENCODING_INVALID,
          ENCODING_PCM_8BIT,
          ENCODING_PCM_16BIT,
          ENCODING_PCM_24BIT,
          ENCODING_PCM_32BIT,
          ENCODING_PCM_FLOAT,
          ENCODING_PCM_MU_LAW,
          ENCODING_PCM_A_LAW
  })
  public @interface PcmEncoding {}
  /** @see AudioFormat#ENCODING_INVALID */
  public static final int ENCODING_INVALID = AudioFormat.ENCODING_INVALID;
  /** @see AudioFormat#ENCODING_PCM_8BIT */
  public static final int ENCODING_PCM_8BIT = AudioFormat.ENCODING_PCM_8BIT;
  /** @see AudioFormat#ENCODING_PCM_16BIT */
  public static final int ENCODING_PCM_16BIT = AudioFormat.ENCODING_PCM_16BIT;
  /** PCM encoding with 24 bits per sample. */
  public static final int ENCODING_PCM_24BIT = 0x80000000;
  /** PCM encoding with 32 bits per sample. */
  public static final int ENCODING_PCM_32BIT = 0x40000000;
  /** @see AudioFormat#ENCODING_PCM_FLOAT */
  public static final int ENCODING_PCM_FLOAT = AudioFormat.ENCODING_PCM_FLOAT;
  /** Audio encoding for mu-law. */
  public static final int ENCODING_PCM_MU_LAW = 0x10000000;
  /** Audio encoding for A-law. */
  public static final int ENCODING_PCM_A_LAW = 0x20000000;
  /** @see AudioFormat#ENCODING_AC3 */
  public static final int ENCODING_AC3 = AudioFormat.ENCODING_AC3;
  /** @see AudioFormat#ENCODING_E_AC3 */
  public static final int ENCODING_E_AC3 = AudioFormat.ENCODING_E_AC3;
  /** @see AudioFormat#ENCODING_E_AC3_JOC */
  public static final int ENCODING_E_AC3_JOC = AudioFormat.ENCODING_E_AC3_JOC;
  /** @see AudioFormat#ENCODING_AC4 */
  public static final int ENCODING_AC4 = AudioFormat.ENCODING_AC4;
  /** @see AudioFormat#ENCODING_DTS */
  public static final int ENCODING_DTS = AudioFormat.ENCODING_DTS;
  /** @see AudioFormat#ENCODING_DTS_HD */
  public static final int ENCODING_DTS_HD = AudioFormat.ENCODING_DTS_HD;
  /** @see AudioFormat#ENCODING_DOLBY_TRUEHD */
  public static final int ENCODING_DOLBY_TRUEHD = AudioFormat.ENCODING_DOLBY_TRUEHD;

  /**
   * Stream types for an {@link android.media.AudioTrack}. One of {@link #STREAM_TYPE_ALARM}, {@link
   * #STREAM_TYPE_DTMF}, {@link #STREAM_TYPE_MUSIC}, {@link #STREAM_TYPE_NOTIFICATION}, {@link
   * #STREAM_TYPE_RING}, {@link #STREAM_TYPE_SYSTEM}, {@link #STREAM_TYPE_VOICE_CALL} or {@link
   * #STREAM_TYPE_USE_DEFAULT}.
   */
  @Documented
  @Retention(RetentionPolicy.SOURCE)
  @IntDef({
          STREAM_TYPE_ALARM,
          STREAM_TYPE_DTMF,
          STREAM_TYPE_MUSIC,
          STREAM_TYPE_NOTIFICATION,
          STREAM_TYPE_RING,
          STREAM_TYPE_SYSTEM,
          STREAM_TYPE_VOICE_CALL,
          STREAM_TYPE_USE_DEFAULT
  })
  public @interface StreamType {}
  /**
   * @see AudioManager#STREAM_ALARM
   */
  public static final int STREAM_TYPE_ALARM = AudioManager.STREAM_ALARM;
  /**
   * @see AudioManager#STREAM_DTMF
   */
  public static final int STREAM_TYPE_DTMF = AudioManager.STREAM_DTMF;
  /**
   * @see AudioManager#STREAM_MUSIC
   */
  public static final int STREAM_TYPE_MUSIC = AudioManager.STREAM_MUSIC;
  /**
   * @see AudioManager#STREAM_NOTIFICATION
   */
  public static final int STREAM_TYPE_NOTIFICATION = AudioManager.STREAM_NOTIFICATION;
  /**
   * @see AudioManager#STREAM_RING
   */
  public static final int STREAM_TYPE_RING = AudioManager.STREAM_RING;
  /**
   * @see AudioManager#STREAM_SYSTEM
   */
  public static final int STREAM_TYPE_SYSTEM = AudioManager.STREAM_SYSTEM;
  /**
   * @see AudioManager#STREAM_VOICE_CALL
   */
  public static final int STREAM_TYPE_VOICE_CALL = AudioManager.STREAM_VOICE_CALL;
  /**
   * @see AudioManager#USE_DEFAULT_STREAM_TYPE
   */
  public static final int STREAM_TYPE_USE_DEFAULT = AudioManager.USE_DEFAULT_STREAM_TYPE;
  /**
   * The default stream type used by audio renderers.
   */
  public static final int STREAM_TYPE_DEFAULT = STREAM_TYPE_MUSIC;

  /**
   * Content types for {@link com.google.android.exoplayer2.audio.AudioAttributes}. One of {@link
   * #CONTENT_TYPE_MOVIE}, {@link #CONTENT_TYPE_MUSIC}, {@link #CONTENT_TYPE_SONIFICATION}, {@link
   * #CONTENT_TYPE_SPEECH} or {@link #CONTENT_TYPE_UNKNOWN}.
   */
  @Documented
  @Retention(RetentionPolicy.SOURCE)
  @IntDef({
          CONTENT_TYPE_MOVIE,
          CONTENT_TYPE_MUSIC,
          CONTENT_TYPE_SONIFICATION,
          CONTENT_TYPE_SPEECH,
          CONTENT_TYPE_UNKNOWN
  })
  public @interface AudioContentType {}
  /**
   * @see android.media.AudioAttributes#CONTENT_TYPE_MOVIE
   */
  public static final int CONTENT_TYPE_MOVIE = android.media.AudioAttributes.CONTENT_TYPE_MOVIE;
  /**
   * @see android.media.AudioAttributes#CONTENT_TYPE_MUSIC
   */
  public static final int CONTENT_TYPE_MUSIC = android.media.AudioAttributes.CONTENT_TYPE_MUSIC;
  /**
   * @see android.media.AudioAttributes#CONTENT_TYPE_SONIFICATION
   */
  public static final int CONTENT_TYPE_SONIFICATION =
          android.media.AudioAttributes.CONTENT_TYPE_SONIFICATION;
  /**
   * @see android.media.AudioAttributes#CONTENT_TYPE_SPEECH
   */
  public static final int CONTENT_TYPE_SPEECH =
          android.media.AudioAttributes.CONTENT_TYPE_SPEECH;
  /**
   * @see android.media.AudioAttributes#CONTENT_TYPE_UNKNOWN
   */
  public static final int CONTENT_TYPE_UNKNOWN =
          android.media.AudioAttributes.CONTENT_TYPE_UNKNOWN;

  /**
   * Flags for {@link com.google.android.exoplayer2.audio.AudioAttributes}. Possible flag value is
   * {@link #FLAG_AUDIBILITY_ENFORCED}.
   *
   * <p>Note that {@code FLAG_HW_AV_SYNC} is not available because the player takes care of setting
   * the flag when tunneling is enabled via a track selector.
   */
  @Documented
  @Retention(RetentionPolicy.SOURCE)
  @IntDef(
          flag = true,
          value = {FLAG_AUDIBILITY_ENFORCED})
  public @interface AudioFlags {}
  /**
   * @see android.media.AudioAttributes#FLAG_AUDIBILITY_ENFORCED
   */
  public static final int FLAG_AUDIBILITY_ENFORCED =
          android.media.AudioAttributes.FLAG_AUDIBILITY_ENFORCED;

  /**
   * Usage types for {@link com.google.android.exoplayer2.audio.AudioAttributes}. One of {@link
   * #USAGE_ALARM}, {@link #USAGE_ASSISTANCE_ACCESSIBILITY}, {@link
   * #USAGE_ASSISTANCE_NAVIGATION_GUIDANCE}, {@link #USAGE_ASSISTANCE_SONIFICATION}, {@link
   * #USAGE_ASSISTANT}, {@link #USAGE_GAME}, {@link #USAGE_MEDIA}, {@link #USAGE_NOTIFICATION},
   * {@link #USAGE_NOTIFICATION_COMMUNICATION_DELAYED}, {@link
   * #USAGE_NOTIFICATION_COMMUNICATION_INSTANT}, {@link #USAGE_NOTIFICATION_COMMUNICATION_REQUEST},
   * {@link #USAGE_NOTIFICATION_EVENT}, {@link #USAGE_NOTIFICATION_RINGTONE}, {@link
   * #USAGE_UNKNOWN}, {@link #USAGE_VOICE_COMMUNICATION} or {@link
   * #USAGE_VOICE_COMMUNICATION_SIGNALLING}.
   */
  @Documented
  @Retention(RetentionPolicy.SOURCE)
  @IntDef({
          USAGE_ALARM,
          USAGE_ASSISTANCE_ACCESSIBILITY,
          USAGE_ASSISTANCE_NAVIGATION_GUIDANCE,
          USAGE_ASSISTANCE_SONIFICATION,
          USAGE_ASSISTANT,
          USAGE_GAME,
          USAGE_MEDIA,
          USAGE_NOTIFICATION,
          USAGE_NOTIFICATION_COMMUNICATION_DELAYED,
          USAGE_NOTIFICATION_COMMUNICATION_INSTANT,
          USAGE_NOTIFICATION_COMMUNICATION_REQUEST,
          USAGE_NOTIFICATION_EVENT,
          USAGE_NOTIFICATION_RINGTONE,
          USAGE_UNKNOWN,
          USAGE_VOICE_COMMUNICATION,
          USAGE_VOICE_COMMUNICATION_SIGNALLING
  })
  public @interface AudioUsage {}
  /**
   * @see android.media.AudioAttributes#USAGE_ALARM
   */
  public static final int USAGE_ALARM = android.media.AudioAttributes.USAGE_ALARM;
  /** @see android.media.AudioAttributes#USAGE_ASSISTANCE_ACCESSIBILITY */
  public static final int USAGE_ASSISTANCE_ACCESSIBILITY =
          android.media.AudioAttributes.USAGE_ASSISTANCE_ACCESSIBILITY;
  /**
   * @see android.media.AudioAttributes#USAGE_ASSISTANCE_NAVIGATION_GUIDANCE
   */
  public static final int USAGE_ASSISTANCE_NAVIGATION_GUIDANCE =
          android.media.AudioAttributes.USAGE_ASSISTANCE_NAVIGATION_GUIDANCE;
  /**
   * @see android.media.AudioAttributes#USAGE_ASSISTANCE_SONIFICATION
   */
  public static final int USAGE_ASSISTANCE_SONIFICATION =
          android.media.AudioAttributes.USAGE_ASSISTANCE_SONIFICATION;
  /** @see android.media.AudioAttributes#USAGE_ASSISTANT */
  public static final int USAGE_ASSISTANT = android.media.AudioAttributes.USAGE_ASSISTANT;
  /**
   * @see android.media.AudioAttributes#USAGE_GAME
   */
  public static final int USAGE_GAME = android.media.AudioAttributes.USAGE_GAME;
  /**
   * @see android.media.AudioAttributes#USAGE_MEDIA
   */
  public static final int USAGE_MEDIA = android.media.AudioAttributes.USAGE_MEDIA;
  /**
   * @see android.media.AudioAttributes#USAGE_NOTIFICATION
   */
  public static final int USAGE_NOTIFICATION = android.media.AudioAttributes.USAGE_NOTIFICATION;
  /**
   * @see android.media.AudioAttributes#USAGE_NOTIFICATION_COMMUNICATION_DELAYED
   */
  public static final int USAGE_NOTIFICATION_COMMUNICATION_DELAYED =
          android.media.AudioAttributes.USAGE_NOTIFICATION_COMMUNICATION_DELAYED;
  /**
   * @see android.media.AudioAttributes#USAGE_NOTIFICATION_COMMUNICATION_INSTANT
   */
  public static final int USAGE_NOTIFICATION_COMMUNICATION_INSTANT =
          android.media.AudioAttributes.USAGE_NOTIFICATION_COMMUNICATION_INSTANT;
  /**
   * @see android.media.AudioAttributes#USAGE_NOTIFICATION_COMMUNICATION_REQUEST
   */
  public static final int USAGE_NOTIFICATION_COMMUNICATION_REQUEST =
          android.media.AudioAttributes.USAGE_NOTIFICATION_COMMUNICATION_REQUEST;
  /**
   * @see android.media.AudioAttributes#USAGE_NOTIFICATION_EVENT
   */
  public static final int USAGE_NOTIFICATION_EVENT =
          android.media.AudioAttributes.USAGE_NOTIFICATION_EVENT;
  /**
   * @see android.media.AudioAttributes#USAGE_NOTIFICATION_RINGTONE
   */
  public static final int USAGE_NOTIFICATION_RINGTONE =
          android.media.AudioAttributes.USAGE_NOTIFICATION_RINGTONE;
  /**
   * @see android.media.AudioAttributes#USAGE_UNKNOWN
   */
  public static final int USAGE_UNKNOWN = android.media.AudioAttributes.USAGE_UNKNOWN;
  /**
   * @see android.media.AudioAttributes#USAGE_VOICE_COMMUNICATION
   */
  public static final int USAGE_VOICE_COMMUNICATION =
          android.media.AudioAttributes.USAGE_VOICE_COMMUNICATION;
  /**
   * @see android.media.AudioAttributes#USAGE_VOICE_COMMUNICATION_SIGNALLING
   */
  public static final int USAGE_VOICE_COMMUNICATION_SIGNALLING =
          android.media.AudioAttributes.USAGE_VOICE_COMMUNICATION_SIGNALLING;

  /**
   * Capture policies for {@link com.google.android.exoplayer2.audio.AudioAttributes}. One of {@link
   * #ALLOW_CAPTURE_BY_ALL}, {@link #ALLOW_CAPTURE_BY_NONE} or {@link #ALLOW_CAPTURE_BY_SYSTEM}.
   */
  @Documented
  @Retention(RetentionPolicy.SOURCE)
  @IntDef({ALLOW_CAPTURE_BY_ALL, ALLOW_CAPTURE_BY_NONE, ALLOW_CAPTURE_BY_SYSTEM})
  public @interface AudioAllowedCapturePolicy {}
  /** See {@link android.media.AudioAttributes#ALLOW_CAPTURE_BY_ALL}. */
  public static final int ALLOW_CAPTURE_BY_ALL = AudioAttributes.ALLOW_CAPTURE_BY_ALL;
  /** See {@link android.media.AudioAttributes#ALLOW_CAPTURE_BY_NONE}. */
  public static final int ALLOW_CAPTURE_BY_NONE = AudioAttributes.ALLOW_CAPTURE_BY_NONE;
  /** See {@link android.media.AudioAttributes#ALLOW_CAPTURE_BY_SYSTEM}. */
  public static final int ALLOW_CAPTURE_BY_SYSTEM = AudioAttributes.ALLOW_CAPTURE_BY_SYSTEM;

  /**
   * Audio focus types. One of {@link #AUDIOFOCUS_NONE}, {@link #AUDIOFOCUS_GAIN}, {@link
   * #AUDIOFOCUS_GAIN_TRANSIENT}, {@link #AUDIOFOCUS_GAIN_TRANSIENT_MAY_DUCK} or {@link
   * #AUDIOFOCUS_GAIN_TRANSIENT_EXCLUSIVE}.
   */
  @Documented
  @Retention(RetentionPolicy.SOURCE)
  @IntDef({
          AUDIOFOCUS_NONE,
          AUDIOFOCUS_GAIN,
          AUDIOFOCUS_GAIN_TRANSIENT,
          AUDIOFOCUS_GAIN_TRANSIENT_MAY_DUCK,
          AUDIOFOCUS_GAIN_TRANSIENT_EXCLUSIVE
  })
  public @interface AudioFocusGain {}
  /** @see AudioManager#AUDIOFOCUS_NONE */
  public static final int AUDIOFOCUS_NONE = AudioManager.AUDIOFOCUS_NONE;
  /** @see AudioManager#AUDIOFOCUS_GAIN */
  public static final int AUDIOFOCUS_GAIN = AudioManager.AUDIOFOCUS_GAIN;
  /** @see AudioManager#AUDIOFOCUS_GAIN_TRANSIENT */
  public static final int AUDIOFOCUS_GAIN_TRANSIENT = AudioManager.AUDIOFOCUS_GAIN_TRANSIENT;
  /** @see AudioManager#AUDIOFOCUS_GAIN_TRANSIENT_MAY_DUCK */
  public static final int AUDIOFOCUS_GAIN_TRANSIENT_MAY_DUCK =
          AudioManager.AUDIOFOCUS_GAIN_TRANSIENT_MAY_DUCK;
  /** @see AudioManager#AUDIOFOCUS_GAIN_TRANSIENT_EXCLUSIVE */
  public static final int AUDIOFOCUS_GAIN_TRANSIENT_EXCLUSIVE =
          AudioManager.AUDIOFOCUS_GAIN_TRANSIENT_EXCLUSIVE;

  /**
   * Flags which can apply to a buffer containing a media sample. Possible flag values are {@link
   * #BUFFER_FLAG_KEY_FRAME}, {@link #BUFFER_FLAG_END_OF_STREAM}, {@link #BUFFER_FLAG_LAST_SAMPLE},
   * {@link #BUFFER_FLAG_ENCRYPTED} and {@link #BUFFER_FLAG_DECODE_ONLY}.
   */
  @Documented
  @Retention(RetentionPolicy.SOURCE)
  @IntDef(
      flag = true,
      value = {
        BUFFER_FLAG_KEY_FRAME,
        BUFFER_FLAG_END_OF_STREAM,
        BUFFER_FLAG_HAS_SUPPLEMENTAL_DATA,
        BUFFER_FLAG_LAST_SAMPLE,
        BUFFER_FLAG_ENCRYPTED,
        BUFFER_FLAG_DECODE_ONLY
      })
  public @interface BufferFlags {}
  /**
   * Indicates that a buffer holds a synchronization sample.
   */
  public static final int BUFFER_FLAG_KEY_FRAME = MediaCodec.BUFFER_FLAG_KEY_FRAME;
  /**
   * Flag for empty buffers that signal that the end of the stream was reached.
   */
  public static final int BUFFER_FLAG_END_OF_STREAM = MediaCodec.BUFFER_FLAG_END_OF_STREAM;
  /** Indicates that a buffer has supplemental data. */
  public static final int BUFFER_FLAG_HAS_SUPPLEMENTAL_DATA = 1 << 28; // 0x10000000
  /** Indicates that a buffer is known to contain the last media sample of the stream. */
  public static final int BUFFER_FLAG_LAST_SAMPLE = 1 << 29; // 0x20000000
  /** Indicates that a buffer is (at least partially) encrypted. */
  public static final int BUFFER_FLAG_ENCRYPTED = 1 << 30; // 0x40000000
  /** Indicates that a buffer should be decoded but not rendered. */
  public static final int BUFFER_FLAG_DECODE_ONLY = 1 << 31; // 0x80000000

  /**
   * Video decoder output modes. Possible modes are {@link #VIDEO_OUTPUT_MODE_NONE}, {@link
   * #VIDEO_OUTPUT_MODE_YUV} and {@link #VIDEO_OUTPUT_MODE_SURFACE_YUV}.
   */
  @Documented
  @Retention(RetentionPolicy.SOURCE)
  @IntDef(value = {VIDEO_OUTPUT_MODE_NONE, VIDEO_OUTPUT_MODE_YUV, VIDEO_OUTPUT_MODE_SURFACE_YUV})
  public @interface VideoOutputMode {}
  /** Video decoder output mode is not set. */
  public static final int VIDEO_OUTPUT_MODE_NONE = -1;
  /** Video decoder output mode that outputs raw 4:2:0 YUV planes. */
  public static final int VIDEO_OUTPUT_MODE_YUV = 0;
  /** Video decoder output mode that renders 4:2:0 YUV planes directly to a surface. */
  public static final int VIDEO_OUTPUT_MODE_SURFACE_YUV = 1;

  /**
   * Video scaling modes for {@link MediaCodec}-based {@link Renderer}s. One of {@link
   * #VIDEO_SCALING_MODE_SCALE_TO_FIT} or {@link #VIDEO_SCALING_MODE_SCALE_TO_FIT_WITH_CROPPING}.
   */
  @Documented
  @Retention(RetentionPolicy.SOURCE)
  @IntDef(value = {VIDEO_SCALING_MODE_SCALE_TO_FIT, VIDEO_SCALING_MODE_SCALE_TO_FIT_WITH_CROPPING})
  public @interface VideoScalingMode {}
  /**
   * @see MediaCodec#VIDEO_SCALING_MODE_SCALE_TO_FIT
   */
  public static final int VIDEO_SCALING_MODE_SCALE_TO_FIT =
          MediaCodec.VIDEO_SCALING_MODE_SCALE_TO_FIT;
  /**
   * @see MediaCodec#VIDEO_SCALING_MODE_SCALE_TO_FIT
   */
  public static final int VIDEO_SCALING_MODE_SCALE_TO_FIT_WITH_CROPPING =
          MediaCodec.VIDEO_SCALING_MODE_SCALE_TO_FIT_WITH_CROPPING;
  /**
   * A default video scaling mode for {@link MediaCodec}-based {@link Renderer}s.
   */
  public static final int VIDEO_SCALING_MODE_DEFAULT = VIDEO_SCALING_MODE_SCALE_TO_FIT;

  /**
   * Track selection flags. Possible flag values are {@link #SELECTION_FLAG_DEFAULT}, {@link
   * #SELECTION_FLAG_FORCED} and {@link #SELECTION_FLAG_AUTOSELECT}.
   */
  @Documented
  @Retention(RetentionPolicy.SOURCE)
  @IntDef(
          flag = true,
          value = {SELECTION_FLAG_DEFAULT, SELECTION_FLAG_FORCED, SELECTION_FLAG_AUTOSELECT})
  public @interface SelectionFlags {}
  /**
   * Indicates that the track should be selected if user preferences do not state otherwise.
   */
  public static final int SELECTION_FLAG_DEFAULT = 1;
  /** Indicates that the track must be displayed. Only applies to text tracks. */
  public static final int SELECTION_FLAG_FORCED = 1 << 1; // 2
  /**
   * Indicates that the player may choose to play the track in absence of an explicit user
   * preference.
   */
  public static final int SELECTION_FLAG_AUTOSELECT = 1 << 2; // 4

  /** Represents an undetermined language as an ISO 639-2 language code. */
  public static final String LANGUAGE_UNDETERMINED = "und";

  /**
   * Represents a streaming or other media type. One of {@link #TYPE_DASH}, {@link #TYPE_SS}, {@link
   * #TYPE_HLS} or {@link #TYPE_OTHER}.
   */
  @Documented
  @Retention(RetentionPolicy.SOURCE)
  @IntDef({TYPE_DASH, TYPE_SS, TYPE_HLS, TYPE_OTHER})
  public @interface ContentType {}
  /**
   * Value returned by {@link Util#inferContentType(String)} for DASH manifests.
   */
  public static final int TYPE_DASH = 0;
  /**
   * Value returned by {@link Util#inferContentType(String)} for Smooth Streaming manifests.
   */
  public static final int TYPE_SS = 1;
  /**
   * Value returned by {@link Util#inferContentType(String)} for HLS manifests.
   */
  public static final int TYPE_HLS = 2;
  /**
   * Value returned by {@link Util#inferContentType(String)} for files other than DASH, HLS or
   * Smooth Streaming manifests.
   */
  public static final int TYPE_OTHER = 3;

  /**
   * A return value for methods where the end of an input was encountered.
   */
  public static final int RESULT_END_OF_INPUT = -1;
  /**
   * A return value for methods where the length of parsed data exceeds the maximum length allowed.
   */
  public static final int RESULT_MAX_LENGTH_EXCEEDED = -2;
  /**
   * A return value for methods where nothing was read.
   */
  public static final int RESULT_NOTHING_READ = -3;
  /**
   * A return value for methods where a buffer was read.
   */
  public static final int RESULT_BUFFER_READ = -4;
  /**
   * A return value for methods where a format was read.
   */
  public static final int RESULT_FORMAT_READ = -5;

  /** A data type constant for data of unknown or unspecified type. */
  public static final int DATA_TYPE_UNKNOWN = 0;
  /** A data type constant for media, typically containing media samples. */
  public static final int DATA_TYPE_MEDIA = 1;
  /** A data type constant for media, typically containing only initialization data. */
  public static final int DATA_TYPE_MEDIA_INITIALIZATION = 2;
  /** A data type constant for drm or encryption data. */
  public static final int DATA_TYPE_DRM = 3;
  /** A data type constant for a manifest file. */
  public static final int DATA_TYPE_MANIFEST = 4;
  /** A data type constant for time synchronization data. */
  public static final int DATA_TYPE_TIME_SYNCHRONIZATION = 5;
  /** A data type constant for ads loader data. */
  public static final int DATA_TYPE_AD = 6;
  /**
   * A data type constant for live progressive media streams, typically containing media samples.
   */
  public static final int DATA_TYPE_MEDIA_PROGRESSIVE_LIVE = 7;
  /**
   * Applications or extensions may define custom {@code DATA_TYPE_*} constants greater than or
   * equal to this value.
   */
  public static final int DATA_TYPE_CUSTOM_BASE = 10000;

  /** A type constant for tracks of unknown type. */
  public static final int TRACK_TYPE_UNKNOWN = -1;
  /** A type constant for tracks of some default type, where the type itself is unknown. */
  public static final int TRACK_TYPE_DEFAULT = 0;
  /** A type constant for audio tracks. */
  public static final int TRACK_TYPE_AUDIO = 1;
  /** A type constant for video tracks. */
  public static final int TRACK_TYPE_VIDEO = 2;
  /** A type constant for text tracks. */
  public static final int TRACK_TYPE_TEXT = 3;
  /** A type constant for metadata tracks. */
  public static final int TRACK_TYPE_METADATA = 4;
  /** A type constant for camera motion tracks. */
  public static final int TRACK_TYPE_CAMERA_MOTION = 5;
  /** A type constant for a dummy or empty track. */
  public static final int TRACK_TYPE_NONE = 6;
  /**
   * Applications or extensions may define custom {@code TRACK_TYPE_*} constants greater than or
   * equal to this value.
   */
  public static final int TRACK_TYPE_CUSTOM_BASE = 10000;

  /**
   * A selection reason constant for selections whose reasons are unknown or unspecified.
   */
  public static final int SELECTION_REASON_UNKNOWN = 0;
  /**
   * A selection reason constant for an initial track selection.
   */
  public static final int SELECTION_REASON_INITIAL = 1;
  /**
   * A selection reason constant for an manual (i.e. user initiated) track selection.
   */
  public static final int SELECTION_REASON_MANUAL = 2;
  /**
   * A selection reason constant for an adaptive track selection.
   */
  public static final int SELECTION_REASON_ADAPTIVE = 3;
  /**
   * A selection reason constant for a trick play track selection.
   */
  public static final int SELECTION_REASON_TRICK_PLAY = 4;
  /**
   * Applications or extensions may define custom {@code SELECTION_REASON_*} constants greater than
   * or equal to this value.
   */
  public static final int SELECTION_REASON_CUSTOM_BASE = 10000;

  /** A default size in bytes for an individual allocation that forms part of a larger buffer. */
  public static final int DEFAULT_BUFFER_SEGMENT_SIZE = 64 * 1024;

<<<<<<< HEAD
  /** A default size in bytes for a video buffer. */
  public static final int DEFAULT_VIDEO_BUFFER_SIZE = 200 * DEFAULT_BUFFER_SEGMENT_SIZE;

  /** A default size in bytes for an audio buffer. */
  public static final int DEFAULT_AUDIO_BUFFER_SIZE = 54 * DEFAULT_BUFFER_SEGMENT_SIZE;

  /** A default size in bytes for a text buffer. */
  public static final int DEFAULT_TEXT_BUFFER_SIZE = 2 * DEFAULT_BUFFER_SEGMENT_SIZE;

  /** A default size in bytes for a metadata buffer. */
  public static final int DEFAULT_METADATA_BUFFER_SIZE = 2 * DEFAULT_BUFFER_SEGMENT_SIZE;

  /** A default size in bytes for a camera motion buffer. */
  public static final int DEFAULT_CAMERA_MOTION_BUFFER_SIZE = 2 * DEFAULT_BUFFER_SEGMENT_SIZE;

  /** A default size in bytes for a muxed buffer (e.g. containing video, audio and text). */
  public static final int DEFAULT_MUXED_BUFFER_SIZE =
          DEFAULT_VIDEO_BUFFER_SIZE + DEFAULT_AUDIO_BUFFER_SIZE + DEFAULT_TEXT_BUFFER_SIZE;

=======
>>>>>>> 1d3d92ee
  /** "cenc" scheme type name as defined in ISO/IEC 23001-7:2016. */
  @SuppressWarnings("ConstantField")
  public static final String CENC_TYPE_cenc = "cenc";

  /** "cbc1" scheme type name as defined in ISO/IEC 23001-7:2016. */
  @SuppressWarnings("ConstantField")
  public static final String CENC_TYPE_cbc1 = "cbc1";

  /** "cens" scheme type name as defined in ISO/IEC 23001-7:2016. */
  @SuppressWarnings("ConstantField")
  public static final String CENC_TYPE_cens = "cens";

  /** "cbcs" scheme type name as defined in ISO/IEC 23001-7:2016. */
  @SuppressWarnings("ConstantField")
  public static final String CENC_TYPE_cbcs = "cbcs";

  /**
   * The Nil UUID as defined by
   * <a href="https://tools.ietf.org/html/rfc4122#section-4.1.7">RFC4122</a>.
   */
  public static final UUID UUID_NIL = new UUID(0L, 0L);

  /**
   * UUID for the W3C
   * <a href="https://w3c.github.io/encrypted-media/format-registry/initdata/cenc.html">Common PSSH
   * box</a>.
   */
  public static final UUID COMMON_PSSH_UUID = new UUID(0x1077EFECC0B24D02L, 0xACE33C1E52E2FB4BL);

  /**
   * UUID for the ClearKey DRM scheme.
   * <p>
   * ClearKey is supported on Android devices running Android 5.0 (API Level 21) and up.
   */
  public static final UUID CLEARKEY_UUID = new UUID(0xE2719D58A985B3C9L, 0x781AB030AF78D30EL);

  /**
   * UUID for the Widevine DRM scheme.
   * <p>
   * Widevine is supported on Android devices running Android 4.3 (API Level 18) and up.
   */
  public static final UUID WIDEVINE_UUID = new UUID(0xEDEF8BA979D64ACEL, 0xA3C827DCD51D21EDL);

  /**
   * UUID for the PlayReady DRM scheme.
   * <p>
   * PlayReady is supported on all AndroidTV devices. Note that most other Android devices do not
   * provide PlayReady support.
   */
  public static final UUID PLAYREADY_UUID = new UUID(0x9A04F07998404286L, 0xAB92E65BE0885F95L);

  /**
   * The type of a message that can be passed to a video {@link Renderer} via {@link
   * ExoPlayer#createMessage(Target)}. The message payload should be the target {@link Surface}, or
   * null.
   */
  public static final int MSG_SET_SURFACE = 1;

  /**
   * A type of a message that can be passed to an audio {@link Renderer} via {@link
   * ExoPlayer#createMessage(Target)}. The message payload should be a {@link Float} with 0 being
   * silence and 1 being unity gain.
   */
  public static final int MSG_SET_VOLUME = 2;

  /**
   * A type of a message that can be passed to an audio {@link Renderer} via {@link
   * ExoPlayer#createMessage(Target)}. The message payload should be an {@link
   * com.google.android.exoplayer2.audio.AudioAttributes} instance that will configure the
   * underlying audio track. If not set, the default audio attributes will be used. They are
   * suitable for general media playback.
   *
   * <p>Setting the audio attributes during playback may introduce a short gap in audio output as
   * the audio track is recreated. A new audio session id will also be generated.
   *
   * <p>If tunneling is enabled by the track selector, the specified audio attributes will be
   * ignored, but they will take effect if audio is later played without tunneling.
   *
   * <p>If the device is running a build before platform API version 21, audio attributes cannot be
   * set directly on the underlying audio track. In this case, the usage will be mapped onto an
   * equivalent stream type using {@link Util#getStreamTypeForAudioUsage(int)}.
   *
   * <p>To get audio attributes that are equivalent to a legacy stream type, pass the stream type to
   * {@link Util#getAudioUsageForStreamType(int)} and use the returned {@link C.AudioUsage} to build
   * an audio attributes instance.
   */
  public static final int MSG_SET_AUDIO_ATTRIBUTES = 3;

  /**
   * The type of a message that can be passed to a {@link MediaCodec}-based video {@link Renderer}
   * via {@link ExoPlayer#createMessage(Target)}. The message payload should be one of the integer
   * scaling modes in {@link C.VideoScalingMode}.
   *
   * <p>Note that the scaling mode only applies if the {@link Surface} targeted by the renderer is
   * owned by a {@link android.view.SurfaceView}.
   */
  public static final int MSG_SET_SCALING_MODE = 4;

  /**
   * A type of a message that can be passed to an audio {@link Renderer} via {@link
   * ExoPlayer#createMessage(Target)}. The message payload should be an {@link AuxEffectInfo}
   * instance representing an auxiliary audio effect for the underlying audio track.
   */
  public static final int MSG_SET_AUX_EFFECT_INFO = 5;

  /**
   * The type of a message that can be passed to a video {@link Renderer} via {@link
   * ExoPlayer#createMessage(Target)}. The message payload should be a {@link
   * VideoFrameMetadataListener} instance, or null.
   */
  public static final int MSG_SET_VIDEO_FRAME_METADATA_LISTENER = 6;

  /**
   * The type of a message that can be passed to a camera motion {@link Renderer} via {@link
   * ExoPlayer#createMessage(Target)}. The message payload should be a {@link CameraMotionListener}
   * instance, or null.
   */
  public static final int MSG_SET_CAMERA_MOTION_LISTENER = 7;

  /**
   * Applications or extensions may define custom {@code MSG_*} constants that can be passed to
   * {@link Renderer}s. These custom constants must be greater than or equal to this value.
   */
  public static final int MSG_CUSTOM_BASE = 10000;

  /**
   * The stereo mode for 360/3D/VR videos. One of {@link Format#NO_VALUE}, {@link
   * #STEREO_MODE_MONO}, {@link #STEREO_MODE_TOP_BOTTOM}, {@link #STEREO_MODE_LEFT_RIGHT} or {@link
   * #STEREO_MODE_STEREO_MESH}.
   */
  @Documented
  @Retention(RetentionPolicy.SOURCE)
  @IntDef({
          Format.NO_VALUE,
          STEREO_MODE_MONO,
          STEREO_MODE_TOP_BOTTOM,
          STEREO_MODE_LEFT_RIGHT,
          STEREO_MODE_STEREO_MESH
  })
  public @interface StereoMode {}
  /**
   * Indicates Monoscopic stereo layout, used with 360/3D/VR videos.
   */
  public static final int STEREO_MODE_MONO = 0;
  /**
   * Indicates Top-Bottom stereo layout, used with 360/3D/VR videos.
   */
  public static final int STEREO_MODE_TOP_BOTTOM = 1;
  /**
   * Indicates Left-Right stereo layout, used with 360/3D/VR videos.
   */
  public static final int STEREO_MODE_LEFT_RIGHT = 2;
  /**
   * Indicates a stereo layout where the left and right eyes have separate meshes,
   * used with 360/3D/VR videos.
   */
  public static final int STEREO_MODE_STEREO_MESH = 3;

  /**
   * Video colorspaces. One of {@link Format#NO_VALUE}, {@link #COLOR_SPACE_BT709}, {@link
   * #COLOR_SPACE_BT601} or {@link #COLOR_SPACE_BT2020}.
   */
  @Documented
  @Retention(RetentionPolicy.SOURCE)
  @IntDef({Format.NO_VALUE, COLOR_SPACE_BT709, COLOR_SPACE_BT601, COLOR_SPACE_BT2020})
  public @interface ColorSpace {}
  /**
   * @see MediaFormat#COLOR_STANDARD_BT709
   */
  public static final int COLOR_SPACE_BT709 = MediaFormat.COLOR_STANDARD_BT709;
  /**
   * @see MediaFormat#COLOR_STANDARD_BT601_PAL
   */
  public static final int COLOR_SPACE_BT601 = MediaFormat.COLOR_STANDARD_BT601_PAL;
  /**
   * @see MediaFormat#COLOR_STANDARD_BT2020
   */
  public static final int COLOR_SPACE_BT2020 = MediaFormat.COLOR_STANDARD_BT2020;

  /**
   * Video color transfer characteristics. One of {@link Format#NO_VALUE}, {@link
   * #COLOR_TRANSFER_SDR}, {@link #COLOR_TRANSFER_ST2084} or {@link #COLOR_TRANSFER_HLG}.
   */
  @Documented
  @Retention(RetentionPolicy.SOURCE)
  @IntDef({Format.NO_VALUE, COLOR_TRANSFER_SDR, COLOR_TRANSFER_ST2084, COLOR_TRANSFER_HLG})
  public @interface ColorTransfer {}
  /**
   * @see MediaFormat#COLOR_TRANSFER_SDR_VIDEO
   */
  public static final int COLOR_TRANSFER_SDR = MediaFormat.COLOR_TRANSFER_SDR_VIDEO;
  /**
   * @see MediaFormat#COLOR_TRANSFER_ST2084
   */
  public static final int COLOR_TRANSFER_ST2084 = MediaFormat.COLOR_TRANSFER_ST2084;
  /**
   * @see MediaFormat#COLOR_TRANSFER_HLG
   */
  public static final int COLOR_TRANSFER_HLG = MediaFormat.COLOR_TRANSFER_HLG;

  /**
   * Video color range. One of {@link Format#NO_VALUE}, {@link #COLOR_RANGE_LIMITED} or {@link
   * #COLOR_RANGE_FULL}.
   */
  @Documented
  @Retention(RetentionPolicy.SOURCE)
  @IntDef({Format.NO_VALUE, COLOR_RANGE_LIMITED, COLOR_RANGE_FULL})
  public @interface ColorRange {}
  /**
   * @see MediaFormat#COLOR_RANGE_LIMITED
   */
  public static final int COLOR_RANGE_LIMITED = MediaFormat.COLOR_RANGE_LIMITED;
  /**
   * @see MediaFormat#COLOR_RANGE_FULL
   */
  public static final int COLOR_RANGE_FULL = MediaFormat.COLOR_RANGE_FULL;

  /** Video projection types. */
  @Documented
  @Retention(RetentionPolicy.SOURCE)
  @IntDef({
    Format.NO_VALUE,
    PROJECTION_RECTANGULAR,
    PROJECTION_EQUIRECTANGULAR,
    PROJECTION_CUBEMAP,
    PROJECTION_MESH
  })
  public @interface Projection {}
  /** Conventional rectangular projection. */
  public static final int PROJECTION_RECTANGULAR = 0;
  /** Equirectangular spherical projection. */
  public static final int PROJECTION_EQUIRECTANGULAR = 1;
  /** Cube map projection. */
  public static final int PROJECTION_CUBEMAP = 2;
  /** 3-D mesh projection. */
  public static final int PROJECTION_MESH = 3;

  /**
   * Priority for media playback.
   *
   * <p>Larger values indicate higher priorities.
   */
  public static final int PRIORITY_PLAYBACK = 0;

  /**
   * Priority for media downloading.
   *
   * <p>Larger values indicate higher priorities.
   */
  public static final int PRIORITY_DOWNLOAD = PRIORITY_PLAYBACK - 1000;

  /**
   * Network connection type. One of {@link #NETWORK_TYPE_UNKNOWN}, {@link #NETWORK_TYPE_OFFLINE},
   * {@link #NETWORK_TYPE_WIFI}, {@link #NETWORK_TYPE_2G}, {@link #NETWORK_TYPE_3G}, {@link
   * #NETWORK_TYPE_4G}, {@link #NETWORK_TYPE_CELLULAR_UNKNOWN}, {@link #NETWORK_TYPE_ETHERNET} or
   * {@link #NETWORK_TYPE_OTHER}.
   */
  @Documented
  @Retention(RetentionPolicy.SOURCE)
  @IntDef({
          NETWORK_TYPE_UNKNOWN,
          NETWORK_TYPE_OFFLINE,
          NETWORK_TYPE_WIFI,
          NETWORK_TYPE_2G,
          NETWORK_TYPE_3G,
          NETWORK_TYPE_4G,
          NETWORK_TYPE_CELLULAR_UNKNOWN,
          NETWORK_TYPE_ETHERNET,
          NETWORK_TYPE_OTHER
  })
  public @interface NetworkType {}
  /** Unknown network type. */
  public static final int NETWORK_TYPE_UNKNOWN = 0;
  /** No network connection. */
  public static final int NETWORK_TYPE_OFFLINE = 1;
  /** Network type for a Wifi connection. */
  public static final int NETWORK_TYPE_WIFI = 2;
  /** Network type for a 2G cellular connection. */
  public static final int NETWORK_TYPE_2G = 3;
  /** Network type for a 3G cellular connection. */
  public static final int NETWORK_TYPE_3G = 4;
  /** Network type for a 4G cellular connection. */
  public static final int NETWORK_TYPE_4G = 5;
  /**
   * Network type for cellular connections which cannot be mapped to one of {@link
   * #NETWORK_TYPE_2G}, {@link #NETWORK_TYPE_3G}, or {@link #NETWORK_TYPE_4G}.
   */
  public static final int NETWORK_TYPE_CELLULAR_UNKNOWN = 6;
  /** Network type for an Ethernet connection. */
  public static final int NETWORK_TYPE_ETHERNET = 7;
  /**
   * Network type for other connections which are not Wifi or cellular (e.g. Ethernet, VPN,
   * Bluetooth).
   */
  public static final int NETWORK_TYPE_OTHER = 8;


  /**
   * Transport protocol. One of {@link #TCP}, {@link #UDP}.
   */
  @Documented
  @Retention(RetentionPolicy.SOURCE)
  @IntDef({
          TCP,
          UDP
  })
  public @interface TransportProtocol {}

  /**
   * Indicates TCP transport protocol.
   */
  public static final int TCP = 0;

  /**
   * Indicates UDP transport protocol.
   */
  public static final int UDP = 1;


  /**
   * Track role flags. Possible flag values are {@link #ROLE_FLAG_MAIN}, {@link
   * #ROLE_FLAG_ALTERNATE}, {@link #ROLE_FLAG_SUPPLEMENTARY}, {@link #ROLE_FLAG_COMMENTARY}, {@link
   * #ROLE_FLAG_DUB}, {@link #ROLE_FLAG_EMERGENCY}, {@link #ROLE_FLAG_CAPTION}, {@link
   * #ROLE_FLAG_SUBTITLE}, {@link #ROLE_FLAG_SIGN}, {@link #ROLE_FLAG_DESCRIBES_VIDEO}, {@link
   * #ROLE_FLAG_DESCRIBES_MUSIC_AND_SOUND}, {@link #ROLE_FLAG_ENHANCED_DIALOG_INTELLIGIBILITY},
   * {@link #ROLE_FLAG_TRANSCRIBES_DIALOG} and {@link #ROLE_FLAG_EASY_TO_READ}.
   */
  @Documented
  @Retention(RetentionPolicy.SOURCE)
  @IntDef(
      flag = true,
      value = {
        ROLE_FLAG_MAIN,
        ROLE_FLAG_ALTERNATE,
        ROLE_FLAG_SUPPLEMENTARY,
        ROLE_FLAG_COMMENTARY,
        ROLE_FLAG_DUB,
        ROLE_FLAG_EMERGENCY,
        ROLE_FLAG_CAPTION,
        ROLE_FLAG_SUBTITLE,
        ROLE_FLAG_SIGN,
        ROLE_FLAG_DESCRIBES_VIDEO,
        ROLE_FLAG_DESCRIBES_MUSIC_AND_SOUND,
        ROLE_FLAG_ENHANCED_DIALOG_INTELLIGIBILITY,
        ROLE_FLAG_TRANSCRIBES_DIALOG,
        ROLE_FLAG_EASY_TO_READ
      })
  public @interface RoleFlags {}
  /** Indicates a main track. */
  public static final int ROLE_FLAG_MAIN = 1;
  /**
   * Indicates an alternate track. For example a video track recorded from an different view point
   * than the main track(s).
   */
  public static final int ROLE_FLAG_ALTERNATE = 1 << 1;
  /**
   * Indicates a supplementary track, meaning the track has lower importance than the main track(s).
   * For example a video track that provides a visual accompaniment to a main audio track.
   */
  public static final int ROLE_FLAG_SUPPLEMENTARY = 1 << 2;
  /** Indicates the track contains commentary, for example from the director. */
  public static final int ROLE_FLAG_COMMENTARY = 1 << 3;
  /**
   * Indicates the track is in a different language from the original, for example dubbed audio or
   * translated captions.
   */
  public static final int ROLE_FLAG_DUB = 1 << 4;
  /** Indicates the track contains information about a current emergency. */
  public static final int ROLE_FLAG_EMERGENCY = 1 << 5;
  /**
   * Indicates the track contains captions. This flag may be set on video tracks to indicate the
   * presence of burned in captions.
   */
  public static final int ROLE_FLAG_CAPTION = 1 << 6;
  /**
   * Indicates the track contains subtitles. This flag may be set on video tracks to indicate the
   * presence of burned in subtitles.
   */
  public static final int ROLE_FLAG_SUBTITLE = 1 << 7;
  /** Indicates the track contains a visual sign-language interpretation of an audio track. */
  public static final int ROLE_FLAG_SIGN = 1 << 8;
  /** Indicates the track contains an audio or textual description of a video track. */
  public static final int ROLE_FLAG_DESCRIBES_VIDEO = 1 << 9;
  /** Indicates the track contains a textual description of music and sound. */
  public static final int ROLE_FLAG_DESCRIBES_MUSIC_AND_SOUND = 1 << 10;
  /** Indicates the track is designed for improved intelligibility of dialogue. */
  public static final int ROLE_FLAG_ENHANCED_DIALOG_INTELLIGIBILITY = 1 << 11;
  /** Indicates the track contains a transcription of spoken dialog. */
  public static final int ROLE_FLAG_TRANSCRIBES_DIALOG = 1 << 12;
  /** Indicates the track contains a text that has been edited for ease of reading. */
  public static final int ROLE_FLAG_EASY_TO_READ = 1 << 13;

  /**
   * Converts a time in microseconds to the corresponding time in milliseconds, preserving
   * {@link #TIME_UNSET} and {@link #TIME_END_OF_SOURCE} values.
   *
   * @param timeUs The time in microseconds.
   * @return The corresponding time in milliseconds.
   */
  public static long usToMs(long timeUs) {
    return (timeUs == TIME_UNSET || timeUs == TIME_END_OF_SOURCE) ? timeUs : (timeUs / 1000);
  }

  /**
   * Converts a time in milliseconds to the corresponding time in microseconds, preserving
   * {@link #TIME_UNSET} values and {@link #TIME_END_OF_SOURCE} values.
   *
   * @param timeMs The time in milliseconds.
   * @return The corresponding time in microseconds.
   */
  public static long msToUs(long timeMs) {
    return (timeMs == TIME_UNSET || timeMs == TIME_END_OF_SOURCE) ? timeMs : (timeMs * 1000);
  }

  /**
   * Returns a newly generated audio session identifier, or {@link AudioManager#ERROR} if an error
   * occurred in which case audio playback may fail.
   *
   * @see AudioManager#generateAudioSessionId()
   */
  @TargetApi(21)
  public static int generateAudioSessionIdV21(Context context) {
    return ((AudioManager) context.getSystemService(Context.AUDIO_SERVICE))
            .generateAudioSessionId();
  }

}<|MERGE_RESOLUTION|>--- conflicted
+++ resolved
@@ -709,28 +709,6 @@
   /** A default size in bytes for an individual allocation that forms part of a larger buffer. */
   public static final int DEFAULT_BUFFER_SEGMENT_SIZE = 64 * 1024;
 
-<<<<<<< HEAD
-  /** A default size in bytes for a video buffer. */
-  public static final int DEFAULT_VIDEO_BUFFER_SIZE = 200 * DEFAULT_BUFFER_SEGMENT_SIZE;
-
-  /** A default size in bytes for an audio buffer. */
-  public static final int DEFAULT_AUDIO_BUFFER_SIZE = 54 * DEFAULT_BUFFER_SEGMENT_SIZE;
-
-  /** A default size in bytes for a text buffer. */
-  public static final int DEFAULT_TEXT_BUFFER_SIZE = 2 * DEFAULT_BUFFER_SEGMENT_SIZE;
-
-  /** A default size in bytes for a metadata buffer. */
-  public static final int DEFAULT_METADATA_BUFFER_SIZE = 2 * DEFAULT_BUFFER_SEGMENT_SIZE;
-
-  /** A default size in bytes for a camera motion buffer. */
-  public static final int DEFAULT_CAMERA_MOTION_BUFFER_SIZE = 2 * DEFAULT_BUFFER_SEGMENT_SIZE;
-
-  /** A default size in bytes for a muxed buffer (e.g. containing video, audio and text). */
-  public static final int DEFAULT_MUXED_BUFFER_SIZE =
-          DEFAULT_VIDEO_BUFFER_SIZE + DEFAULT_AUDIO_BUFFER_SIZE + DEFAULT_TEXT_BUFFER_SIZE;
-
-=======
->>>>>>> 1d3d92ee
   /** "cenc" scheme type name as defined in ISO/IEC 23001-7:2016. */
   @SuppressWarnings("ConstantField")
   public static final String CENC_TYPE_cenc = "cenc";
