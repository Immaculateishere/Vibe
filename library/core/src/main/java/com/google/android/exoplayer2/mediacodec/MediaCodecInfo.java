/*
 * Copyright (C) 2016 The Android Open Source Project
 *
 * Licensed under the Apache License, Version 2.0 (the "License");
 * you may not use this file except in compliance with the License.
 * You may obtain a copy of the License at
 *
 *      http://www.apache.org/licenses/LICENSE-2.0
 *
 * Unless required by applicable law or agreed to in writing, software
 * distributed under the License is distributed on an "AS IS" BASIS,
 * WITHOUT WARRANTIES OR CONDITIONS OF ANY KIND, either express or implied.
 * See the License for the specific language governing permissions and
 * limitations under the License.
 */
package com.google.android.exoplayer2.mediacodec;

import android.annotation.TargetApi;
import android.graphics.Point;
import android.media.MediaCodec;
import android.media.MediaCodecInfo.AudioCapabilities;
import android.media.MediaCodecInfo.CodecCapabilities;
import android.media.MediaCodecInfo.CodecProfileLevel;
import android.media.MediaCodecInfo.VideoCapabilities;
import android.support.annotation.Nullable;
import android.util.Log;
import android.util.Pair;
import com.google.android.exoplayer2.Format;
import com.google.android.exoplayer2.util.Assertions;
import com.google.android.exoplayer2.util.MimeTypes;
import com.google.android.exoplayer2.util.Util;

/** Information about a {@link MediaCodec} for a given mime type. */
@TargetApi(16)
@SuppressWarnings("InlinedApi")
public final class MediaCodecInfo {

  public static final String TAG = "MediaCodecInfo";

  /**
   * The value returned by {@link #getMaxSupportedInstances()} if the upper bound on the maximum
   * number of supported instances is unknown.
   */
  public static final int MAX_SUPPORTED_INSTANCES_UNKNOWN = -1;

  /**
   * The name of the decoder.
   * <p>
   * May be passed to {@link MediaCodec#createByCodecName(String)} to create an instance of the
   * decoder.
   */
  public final String name;

  /** The MIME type handled by the codec, or {@code null} if this is a passthrough codec. */
  public final @Nullable String mimeType;

  /**
   * The capabilities of the decoder, like the profiles/levels it supports, or {@code null} if this
   * is a passthrough codec.
   */
  public final @Nullable CodecCapabilities capabilities;

  /**
   * Whether the decoder supports seamless resolution switches.
   *
   * @see CodecCapabilities#isFeatureSupported(String)
   * @see CodecCapabilities#FEATURE_AdaptivePlayback
   */
  public final boolean adaptive;

  /**
   * Whether the decoder supports tunneling.
   *
   * @see CodecCapabilities#isFeatureSupported(String)
   * @see CodecCapabilities#FEATURE_TunneledPlayback
   */
  public final boolean tunneling;

  /**
   * Whether the decoder is secure.
   *
   * @see CodecCapabilities#isFeatureSupported(String)
   * @see CodecCapabilities#FEATURE_SecurePlayback
   */
  public final boolean secure;

  public boolean isHardwareSupported;

  /** Whether this instance describes a passthrough codec. */
  public final boolean passthrough;

  private final boolean isVideo;

  /**
   * Creates an instance representing an audio passthrough decoder.
   *
   * @param name The name of the {@link MediaCodec}.
   * @return The created instance.
   */
  public static MediaCodecInfo newPassthroughInstance(String name) {
    return new MediaCodecInfo(
        name,
        /* mimeType= */ null,
        /* capabilities= */ null,
        /* passthrough= */ true,
        /* forceDisableAdaptive= */ false,
        /* forceSecure= */ false);
  }

  /**
   * Creates an instance.
   *
   * @param name The name of the {@link MediaCodec}.
   * @param mimeType A mime type supported by the {@link MediaCodec}.
   * @param capabilities The capabilities of the {@link MediaCodec} for the specified mime type.
   * @return The created instance.
   */
  public static MediaCodecInfo newInstance(String name, String mimeType,
      CodecCapabilities capabilities) {
    return new MediaCodecInfo(
        name,
        mimeType,
        capabilities,
        /* passthrough= */ false,
        /* forceDisableAdaptive= */ false,
        /* forceSecure= */ false);
  }

  /**
   * Creates an instance.
   *
   * @param name The name of the {@link MediaCodec}.
   * @param mimeType A mime type supported by the {@link MediaCodec}.
   * @param capabilities The capabilities of the {@link MediaCodec} for the specified mime type.
   * @param forceDisableAdaptive Whether {@link #adaptive} should be forced to {@code false}.
   * @param forceSecure Whether {@link #secure} should be forced to {@code true}.
   * @return The created instance.
   */
  public static MediaCodecInfo newInstance(
      String name,
      String mimeType,
      CodecCapabilities capabilities,
      boolean forceDisableAdaptive,
      boolean forceSecure) {
    return new MediaCodecInfo(
        name, mimeType, capabilities, /* passthrough= */ false, forceDisableAdaptive, forceSecure);
  }

  private MediaCodecInfo(
      String name,
      @Nullable String mimeType,
      @Nullable CodecCapabilities capabilities,
      boolean passthrough,
      boolean forceDisableAdaptive,
      boolean forceSecure) {
    this.name = Assertions.checkNotNull(name);
    this.mimeType = mimeType;
    this.capabilities = capabilities;
    this.passthrough = passthrough;
    adaptive = !forceDisableAdaptive && capabilities != null && isAdaptive(capabilities);
    tunneling = capabilities != null && isTunneling(capabilities);
    secure = forceSecure || (capabilities != null && isSecure(capabilities));
<<<<<<< HEAD
    if (!name.toLowerCase().startsWith("omx.google.")) {
      isHardwareSupported = true;
    } else {
      isHardwareSupported = false;
    }
=======
    isVideo = MimeTypes.isVideo(mimeType);
  }

  @Override
  public String toString() {
    return name;
>>>>>>> 6f6f381b
  }

  /**
   * The profile levels supported by the decoder.
   *
   * @return The profile levels supported by the decoder.
   */
  public CodecProfileLevel[] getProfileLevels() {
    return capabilities == null || capabilities.profileLevels == null ? new CodecProfileLevel[0]
        : capabilities.profileLevels;
  }

  /**
   * Returns an upper bound on the maximum number of supported instances, or {@link
   * #MAX_SUPPORTED_INSTANCES_UNKNOWN} if unknown. Applications should not expect to operate more
   * instances than the returned maximum.
   *
   * @see CodecCapabilities#getMaxSupportedInstances()
   */
  public int getMaxSupportedInstances() {
    return (Util.SDK_INT < 23 || capabilities == null)
        ? MAX_SUPPORTED_INSTANCES_UNKNOWN
        : getMaxSupportedInstancesV23(capabilities);
  }

  /**
   * Returns whether the decoder may support decoding the given {@code format}.
   *
   * @param format The input media format.
   * @return Whether the decoder may support decoding the given {@code format}.
   * @throws MediaCodecUtil.DecoderQueryException Thrown if an error occurs while querying decoders.
   */
  public boolean isFormatSupported(Format format) throws MediaCodecUtil.DecoderQueryException {
    if (!isCodecSupported(format.codecs)) {
      return false;
    }

    if (isVideo) {
      if (format.width <= 0 || format.height <= 0) {
        return true;
      }
      if (Util.SDK_INT >= 21) {
        return isVideoSizeAndRateSupportedV21(format.width, format.height, format.frameRate);
      } else {
        boolean isFormatSupported =
            format.width * format.height <= MediaCodecUtil.maxH264DecodableFrameSize();
        if (!isFormatSupported) {
          logNoSupport("legacyFrameSize, " + format.width + "x" + format.height);
        }
        return isFormatSupported;
      }
    } else { // Audio
      return Util.SDK_INT < 21
          || ((format.sampleRate == Format.NO_VALUE
                  || isAudioSampleRateSupportedV21(format.sampleRate))
              && (format.channelCount == Format.NO_VALUE
                  || isAudioChannelCountSupportedV21(format.channelCount)));
    }
  }

  /**
   * Whether the decoder supports the given {@code codec}. If there is insufficient information to
   * decide, returns true.
   *
   * @param codec Codec string as defined in RFC 6381.
   * @return True if the given codec is supported by the decoder.
   */
  public boolean isCodecSupported(String codec) {
    if (codec == null || mimeType == null) {
      return true;
    }
    String codecMimeType = MimeTypes.getMediaMimeType(codec);
    if (codecMimeType == null) {
      return true;
    }
    if (!mimeType.equals(codecMimeType)) {
      logNoSupport("codec.mime " + codec + ", " + codecMimeType);
      return false;
    }
    Pair<Integer, Integer> codecProfileAndLevel = MediaCodecUtil.getCodecProfileAndLevel(codec);
    if (codecProfileAndLevel == null) {
      // If we don't know any better, we assume that the profile and level are supported.
      return true;
    }
    for (CodecProfileLevel capabilities : getProfileLevels()) {
      if (capabilities.profile == codecProfileAndLevel.first
          && capabilities.level >= codecProfileAndLevel.second) {
        return true;
      }
    }
    logNoSupport("codec.profileLevel, " + codec + ", " + codecMimeType);
    return false;
  }

  /**
   * Returns whether it may be possible to adapt to playing a different format when the codec is
   * configured to play media in the specified {@code format}. For adaptation to succeed, the codec
   * must also be configured with appropriate maximum values and {@link
   * #isSeamlessAdaptationSupported(Format, Format, boolean)} must return {@code true} for the
   * old/new formats.
   *
   * @param format The format of media for which the decoder will be configured.
   * @return Whether adaptation may be possible
   */
  public boolean isSeamlessAdaptationSupported(Format format) {
    if (isVideo) {
      return adaptive;
    } else {
      Pair<Integer, Integer> codecProfileLevel =
          MediaCodecUtil.getCodecProfileAndLevel(format.codecs);
      return codecProfileLevel != null && codecProfileLevel.first == CodecProfileLevel.AACObjectXHE;
    }
  }

  /**
   * Returns whether it is possible to adapt the decoder seamlessly from {@code oldFormat} to {@code
   * newFormat}. If {@code newFormat} may not be completely populated, pass {@code false} for {@code
   * isNewFormatComplete}.
   *
   * @param oldFormat The format being decoded.
   * @param newFormat The new format.
   * @param isNewFormatComplete Whether {@code newFormat} is populated with format-specific
   *     metadata.
   * @return Whether it is possible to adapt the decoder seamlessly.
   */
  public boolean isSeamlessAdaptationSupported(
      Format oldFormat, Format newFormat, boolean isNewFormatComplete) {
    if (isVideo) {
      return oldFormat.sampleMimeType.equals(newFormat.sampleMimeType)
          && oldFormat.rotationDegrees == newFormat.rotationDegrees
          && (adaptive
              || (oldFormat.width == newFormat.width && oldFormat.height == newFormat.height))
          && ((!isNewFormatComplete && newFormat.colorInfo == null)
              || Util.areEqual(oldFormat.colorInfo, newFormat.colorInfo));
    } else {
      if (!MimeTypes.AUDIO_AAC.equals(mimeType)
          || !oldFormat.sampleMimeType.equals(newFormat.sampleMimeType)
          || oldFormat.channelCount != newFormat.channelCount
          || oldFormat.sampleRate != newFormat.sampleRate) {
        return false;
      }
      // Check the codec profile levels support adaptation.
      Pair<Integer, Integer> oldCodecProfileLevel =
          MediaCodecUtil.getCodecProfileAndLevel(oldFormat.codecs);
      Pair<Integer, Integer> newCodecProfileLevel =
          MediaCodecUtil.getCodecProfileAndLevel(newFormat.codecs);
      if (oldCodecProfileLevel == null || newCodecProfileLevel == null) {
        return false;
      }
      int oldProfile = oldCodecProfileLevel.first;
      int newProfile = newCodecProfileLevel.first;
      return oldProfile == CodecProfileLevel.AACObjectXHE
          && newProfile == CodecProfileLevel.AACObjectXHE;
    }
  }

  /**
   * Whether the decoder supports video with a given width, height and frame rate.
   * <p>
   * Must not be called if the device SDK version is less than 21.
   *
   * @param width Width in pixels.
   * @param height Height in pixels.
   * @param frameRate Optional frame rate in frames per second. Ignored if set to
   *     {@link Format#NO_VALUE} or any value less than or equal to 0.
   * @return Whether the decoder supports video with the given width, height and frame rate.
   */
  @TargetApi(21)
  public boolean isVideoSizeAndRateSupportedV21(int width, int height, double frameRate) {
    if (capabilities == null) {
      logNoSupport("sizeAndRate.caps");
      return false;
    }
    VideoCapabilities videoCapabilities = capabilities.getVideoCapabilities();
    if (videoCapabilities == null) {
      logNoSupport("sizeAndRate.vCaps");
      return false;
    }
    if (!areSizeAndRateSupportedV21(videoCapabilities, width, height, frameRate)) {
      // Capabilities are known to be inaccurately reported for vertical resolutions on some devices
      // (b/31387661). If the video is vertical and the capabilities indicate support if the width
      // and height are swapped, we assume that the vertical resolution is also supported.
      if (width >= height
          || !areSizeAndRateSupportedV21(videoCapabilities, height, width, frameRate)) {
        logNoSupport("sizeAndRate.support, " + width + "x" + height + "x" + frameRate);
        return false;
      }
      logAssumedSupport("sizeAndRate.rotated, " + width + "x" + height + "x" + frameRate);
    }
    return true;
  }

  /**
   * Returns the smallest video size greater than or equal to a specified size that also satisfies
   * the {@link MediaCodec}'s width and height alignment requirements.
   * <p>
   * Must not be called if the device SDK version is less than 21.
   *
   * @param width Width in pixels.
   * @param height Height in pixels.
   * @return The smallest video size greater than or equal to the specified size that also satisfies
   *     the {@link MediaCodec}'s width and height alignment requirements, or null if not a video
   *     codec.
   */
  @TargetApi(21)
  public Point alignVideoSizeV21(int width, int height) {
    if (capabilities == null) {
      logNoSupport("align.caps");
      return null;
    }
    VideoCapabilities videoCapabilities = capabilities.getVideoCapabilities();
    if (videoCapabilities == null) {
      logNoSupport("align.vCaps");
      return null;
    }
    int widthAlignment = videoCapabilities.getWidthAlignment();
    int heightAlignment = videoCapabilities.getHeightAlignment();
    return new Point(Util.ceilDivide(width, widthAlignment) * widthAlignment,
        Util.ceilDivide(height, heightAlignment) * heightAlignment);
  }

  /**
   * Whether the decoder supports audio with a given sample rate.
   * <p>
   * Must not be called if the device SDK version is less than 21.
   *
   * @param sampleRate The sample rate in Hz.
   * @return Whether the decoder supports audio with the given sample rate.
   */
  @TargetApi(21)
  public boolean isAudioSampleRateSupportedV21(int sampleRate) {
    if (capabilities == null) {
      logNoSupport("sampleRate.caps");
      return false;
    }
    AudioCapabilities audioCapabilities = capabilities.getAudioCapabilities();
    if (audioCapabilities == null) {
      logNoSupport("sampleRate.aCaps");
      return false;
    }
    if (!audioCapabilities.isSampleRateSupported(sampleRate)) {
      logNoSupport("sampleRate.support, " + sampleRate);
      return false;
    }
    return true;
  }

  /**
   * Whether the decoder supports audio with a given channel count.
   * <p>
   * Must not be called if the device SDK version is less than 21.
   *
   * @param channelCount The channel count.
   * @return Whether the decoder supports audio with the given channel count.
   */
  @TargetApi(21)
  public boolean isAudioChannelCountSupportedV21(int channelCount) {
    if (capabilities == null) {
      logNoSupport("channelCount.caps");
      return false;
    }
    AudioCapabilities audioCapabilities = capabilities.getAudioCapabilities();
    if (audioCapabilities == null) {
      logNoSupport("channelCount.aCaps");
      return false;
    }
    int maxInputChannelCount = adjustMaxInputChannelCount(name, mimeType,
        audioCapabilities.getMaxInputChannelCount());
    if (maxInputChannelCount < channelCount) {
      logNoSupport("channelCount.support, " + channelCount);
      return false;
    }
    return true;
  }

  private void logNoSupport(String message) {
    Log.d(TAG, "NoSupport [" + message + "] [" + name + ", " + mimeType + "] ["
        + Util.DEVICE_DEBUG_INFO + "]");
  }

  private void logAssumedSupport(String message) {
    Log.d(TAG, "AssumedSupport [" + message + "] [" + name + ", " + mimeType + "] ["
        + Util.DEVICE_DEBUG_INFO + "]");
  }

  private static int adjustMaxInputChannelCount(String name, String mimeType, int maxChannelCount) {
    if (maxChannelCount > 1 || (Util.SDK_INT >= 26 && maxChannelCount > 0)) {
      // The maximum channel count looks like it's been set correctly.
      return maxChannelCount;
    }
    if (MimeTypes.AUDIO_MPEG.equals(mimeType)
        || MimeTypes.AUDIO_AMR_NB.equals(mimeType)
        || MimeTypes.AUDIO_AMR_WB.equals(mimeType)
        || MimeTypes.AUDIO_AAC.equals(mimeType)
        || MimeTypes.AUDIO_VORBIS.equals(mimeType)
        || MimeTypes.AUDIO_OPUS.equals(mimeType)
        || MimeTypes.AUDIO_RAW.equals(mimeType)
        || MimeTypes.AUDIO_FLAC.equals(mimeType)
        || MimeTypes.AUDIO_ALAW.equals(mimeType)
        || MimeTypes.AUDIO_MLAW.equals(mimeType)
        || MimeTypes.AUDIO_MSGSM.equals(mimeType)) {
      // Platform code should have set a default.
      return maxChannelCount;
    }
    // The maximum channel count looks incorrect. Adjust it to an assumed default.
    int assumedMaxChannelCount;
    if (MimeTypes.AUDIO_AC3.equals(mimeType)) {
      assumedMaxChannelCount = 6;
    } else if (MimeTypes.AUDIO_E_AC3.equals(mimeType)) {
      assumedMaxChannelCount = 16;
    } else {
      // Default to the platform limit, which is 30.
      assumedMaxChannelCount = 30;
    }
    Log.w(TAG, "AssumedMaxChannelAdjustment: " + name + ", [" + maxChannelCount + " to "
        + assumedMaxChannelCount + "]");
    return assumedMaxChannelCount;
  }

  private static boolean isAdaptive(CodecCapabilities capabilities) {
    return Util.SDK_INT >= 19 && isAdaptiveV19(capabilities);
  }

  @TargetApi(19)
  private static boolean isAdaptiveV19(CodecCapabilities capabilities) {
    return capabilities.isFeatureSupported(CodecCapabilities.FEATURE_AdaptivePlayback);
  }

  private static boolean isTunneling(CodecCapabilities capabilities) {
    return Util.SDK_INT >= 21 && isTunnelingV21(capabilities);
  }

  @TargetApi(21)
  private static boolean isTunnelingV21(CodecCapabilities capabilities) {
    return capabilities.isFeatureSupported(CodecCapabilities.FEATURE_TunneledPlayback);
  }

  private static boolean isSecure(CodecCapabilities capabilities) {
    return Util.SDK_INT >= 21 && isSecureV21(capabilities);
  }

  @TargetApi(21)
  private static boolean isSecureV21(CodecCapabilities capabilities) {
    return capabilities.isFeatureSupported(CodecCapabilities.FEATURE_SecurePlayback);
  }

  @TargetApi(21)
  private static boolean areSizeAndRateSupportedV21(VideoCapabilities capabilities, int width,
      int height, double frameRate) {
    return frameRate == Format.NO_VALUE || frameRate <= 0
        ? capabilities.isSizeSupported(width, height)
        : capabilities.areSizeAndRateSupported(width, height, frameRate);
  }

  @TargetApi(23)
  private static int getMaxSupportedInstancesV23(CodecCapabilities capabilities) {
    return capabilities.getMaxSupportedInstances();
  }
}<|MERGE_RESOLUTION|>--- conflicted
+++ resolved
@@ -160,20 +160,17 @@
     adaptive = !forceDisableAdaptive && capabilities != null && isAdaptive(capabilities);
     tunneling = capabilities != null && isTunneling(capabilities);
     secure = forceSecure || (capabilities != null && isSecure(capabilities));
-<<<<<<< HEAD
     if (!name.toLowerCase().startsWith("omx.google.")) {
       isHardwareSupported = true;
     } else {
       isHardwareSupported = false;
     }
-=======
     isVideo = MimeTypes.isVideo(mimeType);
   }
 
   @Override
   public String toString() {
     return name;
->>>>>>> 6f6f381b
   }
 
   /**
