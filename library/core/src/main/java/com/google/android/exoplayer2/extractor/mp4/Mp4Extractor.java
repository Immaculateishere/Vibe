--- conflicted
+++ resolved
@@ -386,20 +386,8 @@
     }
 
     boolean ignoreEditLists = (flags & FLAG_WORKAROUND_IGNORE_EDIT_LISTS) != 0;
-<<<<<<< HEAD
-    ArrayList<TrackSampleTable> trackSampleTables;
-    try {
-      trackSampleTables = getTrackSampleTables(moov, gaplessInfoHolder, ignoreEditLists);
-    } catch (AtomParsers.UnhandledEditListException e) {
-      // Discard gapless info as we aren't able to handle corresponding edits.
-      gaplessInfoHolder = new GaplessInfoHolder();
-      trackSampleTables =
-          getTrackSampleTables(moov, gaplessInfoHolder, /* ignoreEditLists= */ true);
-    }
-=======
     ArrayList<TrackSampleTable> trackSampleTables =
         getTrackSampleTables(moov, gaplessInfoHolder, ignoreEditLists);
->>>>>>> 6f6f381b
 
     int trackCount = trackSampleTables.size();
     for (int i = 0; i < trackCount; i++) {
