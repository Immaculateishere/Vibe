/*
 * Copyright (C) 2016 The Android Open Source Project
 *
 * Licensed under the Apache License, Version 2.0 (the "License");
 * you may not use this file except in compliance with the License.
 * You may obtain a copy of the License at
 *
 *      http://www.apache.org/licenses/LICENSE-2.0
 *
 * Unless required by applicable law or agreed to in writing, software
 * distributed under the License is distributed on an "AS IS" BASIS,
 * WITHOUT WARRANTIES OR CONDITIONS OF ANY KIND, either express or implied.
 * See the License for the specific language governing permissions and
 * limitations under the License.
 */
package com.google.android.exoplayer2.drm;

import android.annotation.SuppressLint;
import android.annotation.TargetApi;
import android.os.Handler;
import android.os.Looper;
import android.os.Message;
import android.support.annotation.IntDef;
import android.support.annotation.NonNull;
import android.text.TextUtils;
import android.util.Log;
import com.google.android.exoplayer2.C;
import com.google.android.exoplayer2.drm.DefaultDrmSession.ProvisioningManager;
import com.google.android.exoplayer2.drm.DrmInitData.SchemeData;
import com.google.android.exoplayer2.drm.DrmSession.DrmSessionException;
import com.google.android.exoplayer2.drm.ExoMediaDrm.OnEventListener;
import com.google.android.exoplayer2.util.Assertions;
<<<<<<< HEAD
=======
import com.google.android.exoplayer2.util.EventDispatcher;
>>>>>>> 6f6f381b
import com.google.android.exoplayer2.util.Util;
import java.lang.annotation.Retention;
import java.lang.annotation.RetentionPolicy;
import java.util.ArrayList;
import java.util.HashMap;
import java.util.List;
import java.util.UUID;

/**
 * A {@link DrmSessionManager} that supports playbacks using {@link ExoMediaDrm}.
 */
@TargetApi(18)
public class DefaultDrmSessionManager<T extends ExoMediaCrypto> implements DrmSessionManager<T>,
    ProvisioningManager<T> {

  /** @deprecated Use {@link DefaultDrmSessionEventListener}. */
  @Deprecated
  public interface EventListener extends DefaultDrmSessionEventListener {}

  /**
   * Signals that the {@link DrmInitData} passed to {@link #acquireSession} does not contain does
   * not contain scheme data for the required UUID.
   */
  public static final class MissingSchemeDataException extends Exception {

    private MissingSchemeDataException(UUID uuid) {
      super("Media does not support uuid: " + uuid);
    }
  }

  /**
   * The key to use when passing CustomData to a PlayReady instance in an optional parameter map.
   */
  public static final String PLAYREADY_CUSTOM_DATA_KEY = "PRCustomData";

  /**
   * Determines the action to be done after a session acquired. One of {@link #MODE_PLAYBACK},
   * {@link #MODE_QUERY}, {@link #MODE_DOWNLOAD} or {@link #MODE_RELEASE}.
   */
  @Retention(RetentionPolicy.SOURCE)
  @IntDef({MODE_PLAYBACK, MODE_QUERY, MODE_DOWNLOAD, MODE_RELEASE})
  public @interface Mode {}
  /**
   * Loads and refreshes (if necessary) a license for playback. Supports streaming and offline
   * licenses.
   */
  public static final int MODE_PLAYBACK = 0;
  /**
   * Restores an offline license to allow its status to be queried.
   */
  public static final int MODE_QUERY = 1;
  /** Downloads an offline license or renews an existing one. */
  public static final int MODE_DOWNLOAD = 2;
  /** Releases an existing offline license. */
  public static final int MODE_RELEASE = 3;
  /** Number of times to retry for initial provisioning and key request for reporting error. */
  public static final int INITIAL_DRM_REQUEST_RETRY_COUNT = 3;

  private static final String TAG = "DefaultDrmSessionMgr";

  private final UUID uuid;
  private final ExoMediaDrm<T> mediaDrm;
  private final MediaDrmCallback callback;
  private final HashMap<String, String> optionalKeyRequestParameters;
  private final EventDispatcher<DefaultDrmSessionEventListener> eventDispatcher;
  private final boolean multiSession;
  private final int initialDrmRequestRetryCount;

  private final List<DefaultDrmSession<T>> sessions;
  private final List<DefaultDrmSession<T>> provisioningSessions;

  private Looper playbackLooper;
  private int mode;
  private byte[] offlineLicenseKeySetId;

  /* package */ volatile MediaDrmHandler mediaDrmHandler;

  /**
   * @deprecated Use {@link #newWidevineInstance(MediaDrmCallback, HashMap)} and {@link
   *     #addListener(Handler, DefaultDrmSessionEventListener)}.
   */
  @Deprecated
  public static DefaultDrmSessionManager<FrameworkMediaCrypto> newWidevineInstance(
      MediaDrmCallback callback,
      HashMap<String, String> optionalKeyRequestParameters,
      Handler eventHandler,
      DefaultDrmSessionEventListener eventListener)
      throws UnsupportedDrmException {
    DefaultDrmSessionManager<FrameworkMediaCrypto> drmSessionManager =
        newWidevineInstance(callback, optionalKeyRequestParameters);
    if (eventHandler != null && eventListener != null) {
      drmSessionManager.addListener(eventHandler, eventListener);
    }
    return drmSessionManager;
  }

  /**
   * Instantiates a new instance using the Widevine scheme.
   *
   * @param callback Performs key and provisioning requests.
   * @param optionalKeyRequestParameters An optional map of parameters to pass as the last argument
   *     to {@link ExoMediaDrm#getKeyRequest(byte[], List, int, HashMap)}. May be null.
   * @throws UnsupportedDrmException If the specified DRM scheme is not supported.
   */
  public static DefaultDrmSessionManager<FrameworkMediaCrypto> newWidevineInstance(
      MediaDrmCallback callback, HashMap<String, String> optionalKeyRequestParameters)
      throws UnsupportedDrmException {
    return newFrameworkInstance(C.WIDEVINE_UUID, callback, optionalKeyRequestParameters);
  }

  /**
   * @deprecated Use {@link #newPlayReadyInstance(MediaDrmCallback, String)} and {@link
   *     #addListener(Handler, DefaultDrmSessionEventListener)}.
   */
  @Deprecated
  public static DefaultDrmSessionManager<FrameworkMediaCrypto> newPlayReadyInstance(
      MediaDrmCallback callback,
      String customData,
      Handler eventHandler,
      DefaultDrmSessionEventListener eventListener)
      throws UnsupportedDrmException {
    DefaultDrmSessionManager<FrameworkMediaCrypto> drmSessionManager =
        newPlayReadyInstance(callback, customData);
    if (eventHandler != null && eventListener != null) {
      drmSessionManager.addListener(eventHandler, eventListener);
    }
    return drmSessionManager;
  }

  /**
   * Instantiates a new instance using the PlayReady scheme.
   *
   * <p>Note that PlayReady is unsupported by most Android devices, with the exception of Android TV
   * devices, which do provide support.
   *
   * @param callback Performs key and provisioning requests.
   * @param customData Optional custom data to include in requests generated by the instance.
   * @throws UnsupportedDrmException If the specified DRM scheme is not supported.
   */
  public static DefaultDrmSessionManager<FrameworkMediaCrypto> newPlayReadyInstance(
      MediaDrmCallback callback, String customData) throws UnsupportedDrmException {
    HashMap<String, String> optionalKeyRequestParameters;
    if (!TextUtils.isEmpty(customData)) {
      optionalKeyRequestParameters = new HashMap<>();
      optionalKeyRequestParameters.put(PLAYREADY_CUSTOM_DATA_KEY, customData);
    } else {
      optionalKeyRequestParameters = null;
    }
    return newFrameworkInstance(C.PLAYREADY_UUID, callback, optionalKeyRequestParameters);
  }

  /**
   * @deprecated Use {@link #newFrameworkInstance(UUID, MediaDrmCallback, HashMap)} and {@link
   *     #addListener(Handler, DefaultDrmSessionEventListener)}.
   */
  @Deprecated
  public static DefaultDrmSessionManager<FrameworkMediaCrypto> newFrameworkInstance(
      UUID uuid,
      MediaDrmCallback callback,
      HashMap<String, String> optionalKeyRequestParameters,
      Handler eventHandler,
      DefaultDrmSessionEventListener eventListener)
      throws UnsupportedDrmException {
    DefaultDrmSessionManager<FrameworkMediaCrypto> drmSessionManager =
        newFrameworkInstance(uuid, callback, optionalKeyRequestParameters);
    if (eventHandler != null && eventListener != null) {
      drmSessionManager.addListener(eventHandler, eventListener);
    }
    return drmSessionManager;
  }

  /**
   * Instantiates a new instance.
   *
   * @param uuid The UUID of the drm scheme.
   * @param callback Performs key and provisioning requests.
   * @param optionalKeyRequestParameters An optional map of parameters to pass as the last argument
   *     to {@link ExoMediaDrm#getKeyRequest(byte[], List, int, HashMap)}. May be null.
   * @throws UnsupportedDrmException If the specified DRM scheme is not supported.
   */
  public static DefaultDrmSessionManager<FrameworkMediaCrypto> newFrameworkInstance(
      UUID uuid, MediaDrmCallback callback, HashMap<String, String> optionalKeyRequestParameters)
      throws UnsupportedDrmException {
    return new DefaultDrmSessionManager<>(
        uuid,
        FrameworkMediaDrm.newInstance(uuid),
        callback,
        optionalKeyRequestParameters,
        /* multiSession= */ false,
        INITIAL_DRM_REQUEST_RETRY_COUNT);
  }

  /**
   * @deprecated Use {@link #DefaultDrmSessionManager(UUID, ExoMediaDrm, MediaDrmCallback, HashMap)}
   *     and {@link #addListener(Handler, DefaultDrmSessionEventListener)}.
   */
  @Deprecated
  public DefaultDrmSessionManager(
      UUID uuid,
      ExoMediaDrm<T> mediaDrm,
      MediaDrmCallback callback,
      HashMap<String, String> optionalKeyRequestParameters,
      Handler eventHandler,
      DefaultDrmSessionEventListener eventListener) {
    this(uuid, mediaDrm, callback, optionalKeyRequestParameters);
    if (eventHandler != null && eventListener != null) {
      addListener(eventHandler, eventListener);
    }
  }

  /**
   * @param uuid The UUID of the drm scheme.
   * @param mediaDrm An underlying {@link ExoMediaDrm} for use by the manager.
   * @param callback Performs key and provisioning requests.
   * @param optionalKeyRequestParameters An optional map of parameters to pass as the last argument
   *     to {@link ExoMediaDrm#getKeyRequest(byte[], List, int, HashMap)}. May be null.
   */
  public DefaultDrmSessionManager(
      UUID uuid,
      ExoMediaDrm<T> mediaDrm,
      MediaDrmCallback callback,
      HashMap<String, String> optionalKeyRequestParameters) {
    this(
        uuid,
        mediaDrm,
        callback,
        optionalKeyRequestParameters,
        /* multiSession= */ false,
        INITIAL_DRM_REQUEST_RETRY_COUNT);
  }

  /**
   * @deprecated Use {@link #DefaultDrmSessionManager(UUID, ExoMediaDrm, MediaDrmCallback, HashMap,
   *     boolean)} and {@link #addListener(Handler, DefaultDrmSessionEventListener)}.
   */
  @Deprecated
  public DefaultDrmSessionManager(
      UUID uuid,
      ExoMediaDrm<T> mediaDrm,
      MediaDrmCallback callback,
      HashMap<String, String> optionalKeyRequestParameters,
      Handler eventHandler,
      DefaultDrmSessionEventListener eventListener,
      boolean multiSession) {
    this(uuid, mediaDrm, callback, optionalKeyRequestParameters, multiSession);
    if (eventHandler != null && eventListener != null) {
      addListener(eventHandler, eventListener);
    }
  }

  /**
   * @param uuid The UUID of the drm scheme.
   * @param mediaDrm An underlying {@link ExoMediaDrm} for use by the manager.
   * @param callback Performs key and provisioning requests.
   * @param optionalKeyRequestParameters An optional map of parameters to pass as the last argument
   *     to {@link ExoMediaDrm#getKeyRequest(byte[], List, int, HashMap)}. May be null.
   * @param multiSession A boolean that specify whether multiple key session support is enabled.
   *     Default is false.
   */
  public DefaultDrmSessionManager(
      UUID uuid,
      ExoMediaDrm<T> mediaDrm,
      MediaDrmCallback callback,
      HashMap<String, String> optionalKeyRequestParameters,
      boolean multiSession) {
    this(
        uuid,
        mediaDrm,
        callback,
        optionalKeyRequestParameters,
        multiSession,
        INITIAL_DRM_REQUEST_RETRY_COUNT);
  }

  /**
   * @deprecated Use {@link #DefaultDrmSessionManager(UUID, ExoMediaDrm, MediaDrmCallback, HashMap,
   *     boolean, int)} and {@link #addListener(Handler, DefaultDrmSessionEventListener)}.
   */
  @Deprecated
  public DefaultDrmSessionManager(
      UUID uuid,
      ExoMediaDrm<T> mediaDrm,
      MediaDrmCallback callback,
      HashMap<String, String> optionalKeyRequestParameters,
      Handler eventHandler,
      DefaultDrmSessionEventListener eventListener,
      boolean multiSession,
      int initialDrmRequestRetryCount) {
    this(
        uuid,
        mediaDrm,
        callback,
        optionalKeyRequestParameters,
        multiSession,
        initialDrmRequestRetryCount);
    if (eventHandler != null && eventListener != null) {
      addListener(eventHandler, eventListener);
    }
  }

  /**
   * @param uuid The UUID of the drm scheme.
   * @param mediaDrm An underlying {@link ExoMediaDrm} for use by the manager.
   * @param callback Performs key and provisioning requests.
   * @param optionalKeyRequestParameters An optional map of parameters to pass as the last argument
   *     to {@link ExoMediaDrm#getKeyRequest(byte[], List, int, HashMap)}. May be null.
   * @param multiSession A boolean that specify whether multiple key session support is enabled.
   *     Default is false.
   * @param initialDrmRequestRetryCount The number of times to retry for initial provisioning and
   *     key request before reporting error.
   */
  public DefaultDrmSessionManager(
      UUID uuid,
      ExoMediaDrm<T> mediaDrm,
      MediaDrmCallback callback,
      HashMap<String, String> optionalKeyRequestParameters,
      boolean multiSession,
      int initialDrmRequestRetryCount) {
    Assertions.checkNotNull(uuid);
    Assertions.checkNotNull(mediaDrm);
    Assertions.checkArgument(!C.COMMON_PSSH_UUID.equals(uuid), "Use C.CLEARKEY_UUID instead");
    this.uuid = uuid;
    this.mediaDrm = mediaDrm;
    this.callback = callback;
    this.optionalKeyRequestParameters = optionalKeyRequestParameters;
    this.eventDispatcher = new EventDispatcher<>();
    this.multiSession = multiSession;
    this.initialDrmRequestRetryCount = initialDrmRequestRetryCount;
    mode = MODE_PLAYBACK;
    sessions = new ArrayList<>();
    provisioningSessions = new ArrayList<>();
    if (multiSession) {
      mediaDrm.setPropertyString("sessionSharing", "enable");
    }
    mediaDrm.setOnEventListener(new MediaDrmEventListener());
  }

  /**
   * Adds a {@link DefaultDrmSessionEventListener} to listen to drm session events.
   *
   * @param handler A handler to use when delivering events to {@code eventListener}.
   * @param eventListener A listener of events.
   */
  public final void addListener(Handler handler, DefaultDrmSessionEventListener eventListener) {
    eventDispatcher.addListener(handler, eventListener);
  }

  /**
   * Removes a {@link DefaultDrmSessionEventListener} from the list of drm session event listeners.
   *
   * @param eventListener The listener to remove.
   */
  public final void removeListener(DefaultDrmSessionEventListener eventListener) {
    eventDispatcher.removeListener(eventListener);
  }

  /**
   * Provides access to {@link ExoMediaDrm#getPropertyString(String)}.
   * <p>
   * This method may be called when the manager is in any state.
   *
   * @param key The key to request.
   * @return The retrieved property.
   */
  public final String getPropertyString(String key) {
    return mediaDrm.getPropertyString(key);
  }

  /**
   * Provides access to {@link ExoMediaDrm#setPropertyString(String, String)}.
   * <p>
   * This method may be called when the manager is in any state.
   *
   * @param key The property to write.
   * @param value The value to write.
   */
  public final void setPropertyString(String key, String value) {
    mediaDrm.setPropertyString(key, value);
  }

  /**
   * Provides access to {@link ExoMediaDrm#getPropertyByteArray(String)}.
   * <p>
   * This method may be called when the manager is in any state.
   *
   * @param key The key to request.
   * @return The retrieved property.
   */
  public final byte[] getPropertyByteArray(String key) {
    return mediaDrm.getPropertyByteArray(key);
  }

  /**
   * Provides access to {@link ExoMediaDrm#setPropertyByteArray(String, byte[])}.
   * <p>
   * This method may be called when the manager is in any state.
   *
   * @param key The property to write.
   * @param value The value to write.
   */
  public final void setPropertyByteArray(String key, byte[] value) {
    mediaDrm.setPropertyByteArray(key, value);
  }

  /**
   * Sets the mode, which determines the role of sessions acquired from the instance. This must be
   * called before {@link #acquireSession(Looper, DrmInitData)} is called.
   *
   * <p>By default, the mode is {@link #MODE_PLAYBACK} and a streaming license is requested when
   * required.
   *
   * <p>{@code mode} must be one of these:
   * <ul>
   * <li>{@link #MODE_PLAYBACK}: If {@code offlineLicenseKeySetId} is null, a streaming license is
   *     requested otherwise the offline license is restored.
   * <li>{@link #MODE_QUERY}: {@code offlineLicenseKeySetId} can not be null. The offline license
   *     is restored.
   * <li>{@link #MODE_DOWNLOAD}: If {@code offlineLicenseKeySetId} is null, an offline license is
   *     requested otherwise the offline license is renewed.
   * <li>{@link #MODE_RELEASE}: {@code offlineLicenseKeySetId} can not be null. The offline license
   *     is released.
   * </ul>
   *
   * @param mode The mode to be set.
   * @param offlineLicenseKeySetId The key set id of the license to be used with the given mode.
   */
  public void setMode(@Mode int mode, byte[] offlineLicenseKeySetId) {
    Assertions.checkState(sessions.isEmpty());
    if (mode == MODE_QUERY || mode == MODE_RELEASE) {
      Assertions.checkNotNull(offlineLicenseKeySetId);
    }
    this.mode = mode;
    this.offlineLicenseKeySetId = offlineLicenseKeySetId;
  }

  // DrmSessionManager implementation.

  @Override
  public boolean canAcquireSession(@NonNull DrmInitData drmInitData) {
    if (offlineLicenseKeySetId != null) {
      // An offline license can be restored so a session can always be acquired.
      return true;
    }
    List<SchemeData> schemeDatas = getSchemeDatas(drmInitData, uuid, true);
    if (schemeDatas.isEmpty()) {
      if (drmInitData.schemeDataCount == 1 && drmInitData.get(0).matches(C.COMMON_PSSH_UUID)) {
        // Assume scheme specific data will be added before the session is opened.
        Log.w(
            TAG, "DrmInitData only contains common PSSH SchemeData. Assuming support for: " + uuid);
      } else {
        // No data for this manager's scheme.
        return false;
      }
    }
    String schemeType = drmInitData.schemeType;
    if (schemeType == null || C.CENC_TYPE_cenc.equals(schemeType)) {
      // If there is no scheme information, assume patternless AES-CTR.
      return true;
    } else if (C.CENC_TYPE_cbc1.equals(schemeType) || C.CENC_TYPE_cbcs.equals(schemeType)
        || C.CENC_TYPE_cens.equals(schemeType)) {
      // API support for AES-CBC and pattern encryption was added in API 24. However, the
      // implementation was not stable until API 25.
      return Util.SDK_INT >= 25;
    }
    // Unknown schemes, assume one of them is supported.
    return true;
  }

  @Override
  public DrmSession<T> acquireSession(Looper playbackLooper, DrmInitData drmInitData) {
    Assertions.checkState(this.playbackLooper == null || this.playbackLooper == playbackLooper);
    if (sessions.isEmpty()) {
      this.playbackLooper = playbackLooper;
      if (mediaDrmHandler == null) {
        mediaDrmHandler = new MediaDrmHandler(playbackLooper);
      }
    }

<<<<<<< HEAD
    SchemeData schemeData = null;
    if (offlineLicenseKeySetId == null) {
      schemeData = getSchemeData(drmInitData, uuid, false);
      if (schemeData == null) {
=======
    List<SchemeData> schemeDatas = null;
    if (offlineLicenseKeySetId == null) {
      schemeDatas = getSchemeDatas(drmInitData, uuid, false);
      if (schemeDatas.isEmpty()) {
>>>>>>> 6f6f381b
        final MissingSchemeDataException error = new MissingSchemeDataException(uuid);
        eventDispatcher.dispatch(listener -> listener.onDrmSessionManagerError(error));
        return new ErrorStateDrmSession<>(new DrmSessionException(error));
      }
    }

    DefaultDrmSession<T> session;
    if (!multiSession) {
      session = sessions.isEmpty() ? null : sessions.get(0);
    } else {
      // Only use an existing session if it has matching init data.
      session = null;
      byte[] initData = schemeData != null ? schemeData.data : null;
      for (DefaultDrmSession<T> existingSession : sessions) {
        if (Util.areEqual(existingSession.schemeDatas, schemeDatas)) {
          session = existingSession;
          break;
        }
      }
    }

    if (session == null) {
      // Create a new session.
      session =
          new DefaultDrmSession<>(
              uuid,
              mediaDrm,
              this,
<<<<<<< HEAD
              schemeData,
=======
              schemeDatas,
>>>>>>> 6f6f381b
              mode,
              offlineLicenseKeySetId,
              optionalKeyRequestParameters,
              callback,
              playbackLooper,
              eventDispatcher,
              initialDrmRequestRetryCount);
      sessions.add(session);
    }
    session.acquire();
    return session;
  }

  @Override
  public void releaseSession(DrmSession<T> session) {
    if (session instanceof ErrorStateDrmSession) {
      // Do nothing.
      return;
    }

    DefaultDrmSession<T> drmSession = (DefaultDrmSession<T>) session;
    if (drmSession.release()) {
      sessions.remove(drmSession);
      if (provisioningSessions.size() > 1 && provisioningSessions.get(0) == drmSession) {
        // Other sessions were waiting for the released session to complete a provision operation.
        // We need to have one of those sessions perform the provision operation instead.
        provisioningSessions.get(1).provision();
      }
      provisioningSessions.remove(drmSession);
    }
  }

  // ProvisioningManager implementation.

  @Override
  public void provisionRequired(DefaultDrmSession<T> session) {
    provisioningSessions.add(session);
    if (provisioningSessions.size() == 1) {
      // This is the first session requesting provisioning, so have it perform the operation.
      session.provision();
    }
  }

  @Override
  public void onProvisionCompleted() {
    for (DefaultDrmSession<T> session : provisioningSessions) {
      session.onProvisionCompleted();
    }
    provisioningSessions.clear();
  }

  @Override
  public void onProvisionError(Exception error) {
    for (DefaultDrmSession<T> session : provisioningSessions) {
      session.onProvisionError(error);
    }
    provisioningSessions.clear();
  }

  // Internal methods.

  /**
   * Extracts {@link SchemeData} instances suitable for the given DRM scheme {@link UUID}.
   *
   * @param drmInitData The {@link DrmInitData} from which to extract the {@link SchemeData}.
   * @param uuid The UUID.
   * @param allowMissingData Whether a {@link SchemeData} with null {@link SchemeData#data} may be
   *     returned.
   * @return The extracted {@link SchemeData} instances, or an empty list if no suitable data is
   *     present.
   */
  private static List<SchemeData> getSchemeDatas(
      DrmInitData drmInitData, UUID uuid, boolean allowMissingData) {
    // Look for matching scheme data (matching the Common PSSH box for ClearKey).
    List<SchemeData> matchingSchemeDatas = new ArrayList<>(drmInitData.schemeDataCount);
    for (int i = 0; i < drmInitData.schemeDataCount; i++) {
      SchemeData schemeData = drmInitData.get(i);
      boolean uuidMatches = schemeData.matches(uuid)
          || (C.CLEARKEY_UUID.equals(uuid) && schemeData.matches(C.COMMON_PSSH_UUID));
      if (uuidMatches && (schemeData.data != null || allowMissingData)) {
        matchingSchemeDatas.add(schemeData);
      }
    }
<<<<<<< HEAD

    if (matchingSchemeDatas.isEmpty()) {
      return null;
    }

    // For Widevine PSSH boxes, prefer V1 boxes from API 23 and V0 before.
    if (C.WIDEVINE_UUID.equals(uuid)) {
      for (int i = 0; i < matchingSchemeDatas.size(); i++) {
        SchemeData matchingSchemeData = matchingSchemeDatas.get(i);
        int version = matchingSchemeData.hasData()
            ? PsshAtomUtil.parseVersion(matchingSchemeData.data) : -1;
        if (Util.SDK_INT < 23 && version == 0) {
          return matchingSchemeData;
        } else if (Util.SDK_INT >= 23 && version == 1) {
          return matchingSchemeData;
        }
      }
    }

    // If we don't have any special handling, prefer the first matching scheme data.
    return matchingSchemeDatas.get(0);
=======
    return matchingSchemeDatas;
>>>>>>> 6f6f381b
  }

  @SuppressLint("HandlerLeak")
  private class MediaDrmHandler extends Handler {

    public MediaDrmHandler(Looper looper) {
      super(looper);
    }

    @Override
    public void handleMessage(Message msg) {
      byte[] sessionId = (byte[]) msg.obj;
      for (DefaultDrmSession<T> session : sessions) {
        if (session.hasSessionId(sessionId)) {
          session.onMediaDrmEvent(msg.what);
          return;
        }
      }
    }

  }

  private class MediaDrmEventListener implements OnEventListener<T> {

    @Override
    public void onEvent(ExoMediaDrm<? extends T> md, byte[] sessionId, int event, int extra,
        byte[] data) {
      if (mode == DefaultDrmSessionManager.MODE_PLAYBACK) {
        mediaDrmHandler.obtainMessage(event, sessionId).sendToTarget();
      }
    }

  }

}<|MERGE_RESOLUTION|>--- conflicted
+++ resolved
@@ -30,10 +30,7 @@
 import com.google.android.exoplayer2.drm.DrmSession.DrmSessionException;
 import com.google.android.exoplayer2.drm.ExoMediaDrm.OnEventListener;
 import com.google.android.exoplayer2.util.Assertions;
-<<<<<<< HEAD
-=======
 import com.google.android.exoplayer2.util.EventDispatcher;
->>>>>>> 6f6f381b
 import com.google.android.exoplayer2.util.Util;
 import java.lang.annotation.Retention;
 import java.lang.annotation.RetentionPolicy;
@@ -512,17 +509,10 @@
       }
     }
 
-<<<<<<< HEAD
-    SchemeData schemeData = null;
-    if (offlineLicenseKeySetId == null) {
-      schemeData = getSchemeData(drmInitData, uuid, false);
-      if (schemeData == null) {
-=======
     List<SchemeData> schemeDatas = null;
     if (offlineLicenseKeySetId == null) {
       schemeDatas = getSchemeDatas(drmInitData, uuid, false);
       if (schemeDatas.isEmpty()) {
->>>>>>> 6f6f381b
         final MissingSchemeDataException error = new MissingSchemeDataException(uuid);
         eventDispatcher.dispatch(listener -> listener.onDrmSessionManagerError(error));
         return new ErrorStateDrmSession<>(new DrmSessionException(error));
@@ -535,7 +525,6 @@
     } else {
       // Only use an existing session if it has matching init data.
       session = null;
-      byte[] initData = schemeData != null ? schemeData.data : null;
       for (DefaultDrmSession<T> existingSession : sessions) {
         if (Util.areEqual(existingSession.schemeDatas, schemeDatas)) {
           session = existingSession;
@@ -551,11 +540,7 @@
               uuid,
               mediaDrm,
               this,
-<<<<<<< HEAD
-              schemeData,
-=======
               schemeDatas,
->>>>>>> 6f6f381b
               mode,
               offlineLicenseKeySetId,
               optionalKeyRequestParameters,
@@ -639,31 +624,7 @@
         matchingSchemeDatas.add(schemeData);
       }
     }
-<<<<<<< HEAD
-
-    if (matchingSchemeDatas.isEmpty()) {
-      return null;
-    }
-
-    // For Widevine PSSH boxes, prefer V1 boxes from API 23 and V0 before.
-    if (C.WIDEVINE_UUID.equals(uuid)) {
-      for (int i = 0; i < matchingSchemeDatas.size(); i++) {
-        SchemeData matchingSchemeData = matchingSchemeDatas.get(i);
-        int version = matchingSchemeData.hasData()
-            ? PsshAtomUtil.parseVersion(matchingSchemeData.data) : -1;
-        if (Util.SDK_INT < 23 && version == 0) {
-          return matchingSchemeData;
-        } else if (Util.SDK_INT >= 23 && version == 1) {
-          return matchingSchemeData;
-        }
-      }
-    }
-
-    // If we don't have any special handling, prefer the first matching scheme data.
-    return matchingSchemeDatas.get(0);
-=======
     return matchingSchemeDatas;
->>>>>>> 6f6f381b
   }
 
   @SuppressLint("HandlerLeak")
