/*
 * Copyright (C) 2016 The Android Open Source Project
 *
 * Licensed under the Apache License, Version 2.0 (the "License");
 * you may not use this file except in compliance with the License.
 * You may obtain a copy of the License at
 *
 *      http://www.apache.org/licenses/LICENSE-2.0
 *
 * Unless required by applicable law or agreed to in writing, software
 * distributed under the License is distributed on an "AS IS" BASIS,
 * WITHOUT WARRANTIES OR CONDITIONS OF ANY KIND, either express or implied.
 * See the License for the specific language governing permissions and
 * limitations under the License.
 */
package com.google.android.exoplayer2.mediacodec;

import android.annotation.TargetApi;
import android.media.MediaCodec;
import android.media.MediaCodec.CodecException;
import android.media.MediaCodec.CryptoException;
import android.media.MediaCrypto;
import android.media.MediaFormat;
import android.os.Bundle;
import android.os.Looper;
import android.os.SystemClock;
import android.support.annotation.CheckResult;
import android.support.annotation.IntDef;
import android.support.annotation.Nullable;
import android.util.Log;
import com.google.android.exoplayer2.BaseRenderer;
import com.google.android.exoplayer2.C;
import com.google.android.exoplayer2.ExoPlaybackException;
import com.google.android.exoplayer2.Format;
import com.google.android.exoplayer2.FormatHolder;
import com.google.android.exoplayer2.decoder.DecoderCounters;
import com.google.android.exoplayer2.decoder.DecoderInputBuffer;
import com.google.android.exoplayer2.drm.DrmSession;
import com.google.android.exoplayer2.drm.DrmSession.DrmSessionException;
import com.google.android.exoplayer2.drm.DrmSessionManager;
import com.google.android.exoplayer2.drm.FrameworkMediaCrypto;
import com.google.android.exoplayer2.mediacodec.MediaCodecUtil.DecoderQueryException;
import com.google.android.exoplayer2.source.MediaPeriod;
import com.google.android.exoplayer2.util.Assertions;
import com.google.android.exoplayer2.util.NalUnitUtil;
import com.google.android.exoplayer2.util.TimedValueQueue;
import com.google.android.exoplayer2.util.TraceUtil;
import com.google.android.exoplayer2.util.Util;
import java.lang.annotation.Retention;
import java.lang.annotation.RetentionPolicy;
import java.nio.ByteBuffer;
import java.util.ArrayDeque;
import java.util.ArrayList;
import java.util.List;

/**
 * An abstract renderer that uses {@link MediaCodec} to decode samples for rendering.
 */
@TargetApi(16)
public abstract class MediaCodecRenderer extends BaseRenderer {

  /**
   * Thrown when a failure occurs instantiating a decoder.
   */
  public static class DecoderInitializationException extends Exception {

    private static final int CUSTOM_ERROR_CODE_BASE = -50000;
    private static final int NO_SUITABLE_DECODER_ERROR = CUSTOM_ERROR_CODE_BASE + 1;
    private static final int DECODER_QUERY_ERROR = CUSTOM_ERROR_CODE_BASE + 2;

    /**
     * The mime type for which a decoder was being initialized.
     */
    public final String mimeType;

    /**
     * Whether it was required that the decoder support a secure output path.
     */
    public final boolean secureDecoderRequired;

    /**
     * The name of the decoder that failed to initialize. Null if no suitable decoder was found.
     */
    public final String decoderName;

    /**
     * An optional developer-readable diagnostic information string. May be null.
     */
    public final String diagnosticInfo;

    /**
     * If the decoder failed to initialize and another decoder being used as a fallback also failed
     * to initialize, the {@link DecoderInitializationException} for the fallback decoder. Null if
     * there was no fallback decoder or no suitable decoders were found.
     */
    public final @Nullable DecoderInitializationException fallbackDecoderInitializationException;

    public DecoderInitializationException(Format format, Throwable cause,
        boolean secureDecoderRequired, int errorCode) {
      this(
          "Decoder init failed: [" + errorCode + "], " + format,
          cause,
          format.sampleMimeType,
          secureDecoderRequired,
          /* decoderName= */ null,
          buildCustomDiagnosticInfo(errorCode),
          /* fallbackDecoderInitializationException= */ null);
    }

    public DecoderInitializationException(Format format, Throwable cause,
        boolean secureDecoderRequired, String decoderName) {
      this(
          "Decoder init failed: " + decoderName + ", " + format,
          cause,
          format.sampleMimeType,
          secureDecoderRequired,
          decoderName,
          Util.SDK_INT >= 21 ? getDiagnosticInfoV21(cause) : null,
          /* fallbackDecoderInitializationException= */ null);
    }

    private DecoderInitializationException(
        String message,
        Throwable cause,
        String mimeType,
        boolean secureDecoderRequired,
        @Nullable String decoderName,
        @Nullable String diagnosticInfo,
        @Nullable DecoderInitializationException fallbackDecoderInitializationException) {
      super(message, cause);
      this.mimeType = mimeType;
      this.secureDecoderRequired = secureDecoderRequired;
      this.decoderName = decoderName;
      this.diagnosticInfo = diagnosticInfo;
      this.fallbackDecoderInitializationException = fallbackDecoderInitializationException;
    }

    @CheckResult
    private DecoderInitializationException copyWithFallbackException(
        DecoderInitializationException fallbackException) {
      return new DecoderInitializationException(
          getMessage(),
          getCause(),
          mimeType,
          secureDecoderRequired,
          decoderName,
          diagnosticInfo,
          fallbackException);
    }

    @TargetApi(21)
    private static String getDiagnosticInfoV21(Throwable cause) {
      if (cause instanceof CodecException) {
        return ((CodecException) cause).getDiagnosticInfo();
      }
      return null;
    }

    private static String buildCustomDiagnosticInfo(int errorCode) {
      String sign = errorCode < 0 ? "neg_" : "";
      return "com.google.android.exoplayer.MediaCodecTrackRenderer_" + sign + Math.abs(errorCode);
    }

  }

  /** Indicates no codec operating rate should be set. */
  protected static final float CODEC_OPERATING_RATE_UNSET = -1;

  private static final String TAG = "MediaCodecRenderer";

  /**
   * If the {@link MediaCodec} is hotswapped (i.e. replaced during playback), this is the period of
   * time during which {@link #isReady()} will report true regardless of whether the new codec has
   * output frames that are ready to be rendered.
   * <p>
   * This allows codec hotswapping to be performed seamlessly, without interrupting the playback of
   * other renderers, provided the new codec is able to decode some frames within this time period.
   */
  private static final long MAX_CODEC_HOTSWAP_TIME_MS = 1000;

  /**
   * The possible return values for {@link #canKeepCodec(MediaCodec, MediaCodecInfo, Format,
   * Format)}.
   */
  @Retention(RetentionPolicy.SOURCE)
  @IntDef({
    KEEP_CODEC_RESULT_NO,
    KEEP_CODEC_RESULT_YES_WITHOUT_RECONFIGURATION,
    KEEP_CODEC_RESULT_YES_WITH_RECONFIGURATION
  })
  protected @interface KeepCodecResult {}
  /** The codec cannot be kept. */
  protected static final int KEEP_CODEC_RESULT_NO = 0;
  /** The codec can be kept. No reconfiguration is required. */
  protected static final int KEEP_CODEC_RESULT_YES_WITHOUT_RECONFIGURATION = 1;
  /**
   * The codec can be kept, but must be reconfigured by prefixing the next input buffer with the new
   * format's configuration data.
   */
  protected static final int KEEP_CODEC_RESULT_YES_WITH_RECONFIGURATION = 3;

  @Retention(RetentionPolicy.SOURCE)
  @IntDef({RECONFIGURATION_STATE_NONE, RECONFIGURATION_STATE_WRITE_PENDING,
      RECONFIGURATION_STATE_QUEUE_PENDING})
  private @interface ReconfigurationState {}
  /**
   * There is no pending adaptive reconfiguration work.
   */
  private static final int RECONFIGURATION_STATE_NONE = 0;
  /**
   * Codec configuration data needs to be written into the next buffer.
   */
  private static final int RECONFIGURATION_STATE_WRITE_PENDING = 1;
  /**
   * Codec configuration data has been written into the next buffer, but that buffer still needs to
   * be returned to the codec.
   */
  private static final int RECONFIGURATION_STATE_QUEUE_PENDING = 2;

  @Retention(RetentionPolicy.SOURCE)
  @IntDef({REINITIALIZATION_STATE_NONE, REINITIALIZATION_STATE_SIGNAL_END_OF_STREAM,
      REINITIALIZATION_STATE_WAIT_END_OF_STREAM})
  private @interface ReinitializationState {}
  /**
   * The codec does not need to be re-initialized.
   */
  private static final int REINITIALIZATION_STATE_NONE = 0;
  /**
   * The input format has changed in a way that requires the codec to be re-initialized, but we
   * haven't yet signaled an end of stream to the existing codec. We need to do so in order to
   * ensure that it outputs any remaining buffers before we release it.
   */
  private static final int REINITIALIZATION_STATE_SIGNAL_END_OF_STREAM = 1;
  /**
   * The input format has changed in a way that requires the codec to be re-initialized, and we've
   * signaled an end of stream to the existing codec. We're waiting for the codec to output an end
   * of stream signal to indicate that it has output any remaining buffers before we release it.
   */
  private static final int REINITIALIZATION_STATE_WAIT_END_OF_STREAM = 2;

  @Retention(RetentionPolicy.SOURCE)
  @IntDef({ADAPTATION_WORKAROUND_MODE_NEVER, ADAPTATION_WORKAROUND_MODE_SAME_RESOLUTION,
      ADAPTATION_WORKAROUND_MODE_ALWAYS})
  private @interface AdaptationWorkaroundMode {}
  /**
   * The adaptation workaround is never used.
   */
  private static final int ADAPTATION_WORKAROUND_MODE_NEVER = 0;
  /**
   * The adaptation workaround is used when adapting between formats of the same resolution only.
   */
  private static final int ADAPTATION_WORKAROUND_MODE_SAME_RESOLUTION = 1;
  /**
   * The adaptation workaround is always used when adapting between formats.
   */
  private static final int ADAPTATION_WORKAROUND_MODE_ALWAYS = 2;

  /**
   * H.264/AVC buffer to queue when using the adaptation workaround (see
   * {@link #codecAdaptationWorkaroundMode(String)}. Consists of three NAL units with start codes:
   * Baseline sequence/picture parameter sets and a 32 * 32 pixel IDR slice. This stream can be
   * queued to force a resolution change when adapting to a new format.
   */
  private static final byte[] ADAPTATION_WORKAROUND_BUFFER = Util.getBytesFromHexString(
      "0000016742C00BDA259000000168CE0F13200000016588840DCE7118A0002FBF1C31C3275D78");
  private static final int ADAPTATION_WORKAROUND_SLICE_WIDTH_HEIGHT = 32;

  private final MediaCodecSelector mediaCodecSelector;
  @Nullable
  private final DrmSessionManager<FrameworkMediaCrypto> drmSessionManager;
  private final boolean playClearSamplesWithoutKeys;
  private final float assumedMinimumCodecOperatingRate;
  private final DecoderInputBuffer buffer;
  private final DecoderInputBuffer flagsOnlyBuffer;
  private final FormatHolder formatHolder;
  private final TimedValueQueue<Format> formatQueue;
  private final List<Long> decodeOnlyPresentationTimestamps;
  private final MediaCodec.BufferInfo outputBufferInfo;

  private Format format;
  private Format pendingFormat;
  private Format outputFormat;
  private DrmSession<FrameworkMediaCrypto> drmSession;
  private DrmSession<FrameworkMediaCrypto> pendingDrmSession;
  private MediaCodec codec;
  private float rendererOperatingRate;
  private float codecOperatingRate;
  private boolean codecConfiguredWithOperatingRate;
  private @Nullable ArrayDeque<MediaCodecInfo> availableCodecInfos;
  private @Nullable DecoderInitializationException preferredDecoderInitializationException;
  private @Nullable MediaCodecInfo codecInfo;
  private @AdaptationWorkaroundMode int codecAdaptationWorkaroundMode;
  private boolean codecNeedsDiscardToSpsWorkaround;
  private boolean codecNeedsFlushWorkaround;
  private boolean codecNeedsEosFlushWorkaround;
  private boolean codecNeedsEosOutputExceptionWorkaround;
  private boolean codecNeedsMonoChannelCountWorkaround;
  private boolean codecNeedsAdaptationWorkaroundBuffer;
  private boolean shouldSkipAdaptationWorkaroundOutputBuffer;
  private boolean codecNeedsEosPropagation;
  private ByteBuffer[] inputBuffers;
  private ByteBuffer[] outputBuffers;
  private long codecHotswapDeadlineMs;
  private int inputIndex;
  private int outputIndex;
  private ByteBuffer outputBuffer;
  private boolean shouldSkipOutputBuffer;
  private boolean codecReconfigured;
  private @ReconfigurationState int codecReconfigurationState;
  private @ReinitializationState int codecReinitializationState;
  private boolean codecReceivedBuffers;
  private boolean codecReceivedEos;

  private boolean inputStreamEnded;
  private boolean outputStreamEnded;
  private boolean waitingForKeys;
  private boolean waitingForFirstSyncFrame;

  protected DecoderCounters decoderCounters;

  /**
   * @param trackType The track type that the renderer handles. One of the {@code C.TRACK_TYPE_*}
   *     constants defined in {@link C}.
   * @param mediaCodecSelector A decoder selector.
   * @param drmSessionManager For use with encrypted media. May be null if support for encrypted
   *     media is not required.
   * @param playClearSamplesWithoutKeys Encrypted media may contain clear (un-encrypted) regions.
   *     For example a media file may start with a short clear region so as to allow playback to
   *     begin in parallel with key acquisition. This parameter specifies whether the renderer is
   *     permitted to play clear regions of encrypted media files before {@code drmSessionManager}
   *     has obtained the keys necessary to decrypt encrypted regions of the media.
   * @param assumedMinimumCodecOperatingRate A codec operating rate that all codecs instantiated by
   *     this renderer are assumed to meet implicitly (i.e. without the operating rate being set
   *     explicitly using {@link MediaFormat#KEY_OPERATING_RATE}).
   */
  public MediaCodecRenderer(
      int trackType,
      MediaCodecSelector mediaCodecSelector,
      @Nullable DrmSessionManager<FrameworkMediaCrypto> drmSessionManager,
      boolean playClearSamplesWithoutKeys,
      float assumedMinimumCodecOperatingRate) {
    super(trackType);
    Assertions.checkState(Util.SDK_INT >= 16);
    this.mediaCodecSelector = Assertions.checkNotNull(mediaCodecSelector);
    this.drmSessionManager = drmSessionManager;
    this.playClearSamplesWithoutKeys = playClearSamplesWithoutKeys;
    this.assumedMinimumCodecOperatingRate = assumedMinimumCodecOperatingRate;
    buffer = new DecoderInputBuffer(DecoderInputBuffer.BUFFER_REPLACEMENT_MODE_DISABLED);
    flagsOnlyBuffer = DecoderInputBuffer.newFlagsOnlyInstance();
    formatHolder = new FormatHolder();
    formatQueue = new TimedValueQueue<>();
    decodeOnlyPresentationTimestamps = new ArrayList<>();
    outputBufferInfo = new MediaCodec.BufferInfo();
    codecReconfigurationState = RECONFIGURATION_STATE_NONE;
    codecReinitializationState = REINITIALIZATION_STATE_NONE;
    codecOperatingRate = CODEC_OPERATING_RATE_UNSET;
    rendererOperatingRate = 1f;
  }

  @Override
  public final int supportsMixedMimeTypeAdaptation() {
    return ADAPTIVE_NOT_SEAMLESS;
  }

  @Override
  public final int supportsFormat(Format format) throws ExoPlaybackException {
    try {
      return supportsFormat(mediaCodecSelector, drmSessionManager, format);
    } catch (DecoderQueryException e) {
      throw ExoPlaybackException.createForRenderer(e, getIndex());
    }
  }

  /**
   * Returns the extent to which the renderer is capable of supporting a given format.
   *
   * @param mediaCodecSelector The decoder selector.
   * @param drmSessionManager The renderer's {@link DrmSessionManager}.
   * @param format The format.
   * @return The extent to which the renderer is capable of supporting the given format. See
   *     {@link #supportsFormat(Format)} for more detail.
   * @throws DecoderQueryException If there was an error querying decoders.
   */
  protected abstract int supportsFormat(MediaCodecSelector mediaCodecSelector,
      DrmSessionManager<FrameworkMediaCrypto> drmSessionManager, Format format)
      throws DecoderQueryException;

  /**
   * Returns a list of decoders that can decode media in the specified format, in priority order.
   *
   * @param mediaCodecSelector The decoder selector.
   * @param format The format for which a decoder is required.
   * @param requiresSecureDecoder Whether a secure decoder is required.
   * @return A list of {@link MediaCodecInfo}s corresponding to decoders. May be empty.
   * @throws DecoderQueryException Thrown if there was an error querying decoders.
   */
  protected List<MediaCodecInfo> getDecoderInfos(
      MediaCodecSelector mediaCodecSelector, Format format, boolean requiresSecureDecoder)
      throws DecoderQueryException {
    return mediaCodecSelector.getDecoderInfos(format.sampleMimeType, requiresSecureDecoder);
  }

  /**
   * Configures a newly created {@link MediaCodec}.
   *
   * @param codecInfo Information about the {@link MediaCodec} being configured.
   * @param codec The {@link MediaCodec} to configure.
   * @param format The format for which the codec is being configured.
   * @param crypto For drm protected playbacks, a {@link MediaCrypto} to use for decryption.
   * @param codecOperatingRate The codec operating rate, or {@link #CODEC_OPERATING_RATE_UNSET} if
   *     no codec operating rate should be set.
   * @throws DecoderQueryException If an error occurs querying {@code codecInfo}.
   */
  protected abstract void configureCodec(
      MediaCodecInfo codecInfo,
      MediaCodec codec,
      Format format,
      MediaCrypto crypto,
      float codecOperatingRate)
      throws DecoderQueryException;

  protected final void maybeInitCodec() throws ExoPlaybackException {
    if (codec != null || format == null) {
      // We have a codec already, or we don't have a format with which to instantiate one.
      return;
    }

    drmSession = pendingDrmSession;
    String mimeType = format.sampleMimeType;
    MediaCrypto wrappedMediaCrypto = null;
    boolean drmSessionRequiresSecureDecoder = false;
    if (drmSession != null) {
      FrameworkMediaCrypto mediaCrypto = drmSession.getMediaCrypto();
      if (mediaCrypto == null) {
        DrmSessionException drmError = drmSession.getError();
        if (drmError != null) {
          // Continue for now. We may be able to avoid failure if the session recovers, or if a new
          // input format causes the session to be replaced before it's used.
        } else {
          // The drm session isn't open yet.
          return;
        }
      } else {
        wrappedMediaCrypto = mediaCrypto.getWrappedMediaCrypto();
        drmSessionRequiresSecureDecoder = mediaCrypto.requiresSecureDecoderComponent(mimeType);
      }
      if (deviceNeedsDrmKeysToConfigureCodecWorkaround()) {
        @DrmSession.State int drmSessionState = drmSession.getState();
        if (drmSessionState == DrmSession.STATE_ERROR) {
          throw ExoPlaybackException.createForRenderer(drmSession.getError(), getIndex());
        } else if (drmSessionState != DrmSession.STATE_OPENED_WITH_KEYS) {
          // Wait for keys.
          return;
<<<<<<< HEAD
        }
      }
    }

    if (codecInfo == null) {
      try {
        codecInfo = getDecoderInfo(mediaCodecSelector, format, drmSessionRequiresSecureDecoder);
        if (codecInfo == null && drmSessionRequiresSecureDecoder) {
          // The drm session indicates that a secure decoder is required, but the device does not
          // have one. Assuming that supportsFormat indicated support for the media being played, we
          // know that it does not require a secure output path. Most CDM implementations allow
          // playback to proceed with a non-secure decoder in this case, so we try our luck.
          codecInfo = getDecoderInfo(mediaCodecSelector, format, false);
          if (codecInfo != null) {
            Log.w(TAG, "Drm session requires secure decoder for " + mimeType + ", but "
                + "no secure decoder available. Trying to proceed with " + codecInfo.name + ".");
          }
=======
>>>>>>> 6f6f381b
        }
      }
    }

    try {
      if (!initCodecWithFallback(wrappedMediaCrypto, drmSessionRequiresSecureDecoder)) {
        // We can't initialize a codec yet.
        return;
      }
    } catch (DecoderInitializationException e) {
      throw ExoPlaybackException.createForRenderer(e, getIndex());
    }

    String codecName = codecInfo.name;
    codecAdaptationWorkaroundMode = codecAdaptationWorkaroundMode(codecName);
    codecNeedsDiscardToSpsWorkaround = codecNeedsDiscardToSpsWorkaround(codecName, format);
    codecNeedsFlushWorkaround = codecNeedsFlushWorkaround(codecName);
<<<<<<< HEAD
    codecNeedsEosPropagationWorkaround = codecNeedsEosPropagationWorkaround(codecInfo);
=======
>>>>>>> 6f6f381b
    codecNeedsEosFlushWorkaround = codecNeedsEosFlushWorkaround(codecName);
    codecNeedsEosOutputExceptionWorkaround = codecNeedsEosOutputExceptionWorkaround(codecName);
    codecNeedsMonoChannelCountWorkaround = codecNeedsMonoChannelCountWorkaround(codecName, format);
    codecNeedsEosPropagation =
        codecNeedsEosPropagationWorkaround(codecInfo) || getCodecNeedsEosPropagation();
    codecHotswapDeadlineMs =
        getState() == STATE_STARTED
            ? (SystemClock.elapsedRealtime() + MAX_CODEC_HOTSWAP_TIME_MS)
            : C.TIME_UNSET;
    resetInputBuffer();
    resetOutputBuffer();
    waitingForFirstSyncFrame = true;
    decoderCounters.decoderInitCount++;
  }

  protected boolean shouldInitCodec(MediaCodecInfo codecInfo) {
    return true;
  }

  /**
   * Returns whether the codec needs the renderer to propagate the end-of-stream signal directly,
   * rather than by using an end-of-stream buffer queued to the codec.
   */
  protected boolean getCodecNeedsEosPropagation() {
    return false;
  }

  protected final MediaCodec getCodec() {
    return codec;
  }

  protected final @Nullable MediaCodecInfo getCodecInfo() {
    return codecInfo;
  }

  @Override
  protected void onEnabled(boolean joining) throws ExoPlaybackException {
    decoderCounters = new DecoderCounters();
  }

  @Override
  protected void onPositionReset(long positionUs, boolean joining) throws ExoPlaybackException {
    inputStreamEnded = false;
    outputStreamEnded = false;
    if (codec != null) {
      flushCodec();
    }
    formatQueue.clear();
  }

  @Override
  public final void setOperatingRate(float operatingRate) throws ExoPlaybackException {
    rendererOperatingRate = operatingRate;
    updateCodecOperatingRate();
  }

  @Override
  protected void onDisabled() {
    format = null;
    availableCodecInfos = null;
    try {
      releaseCodec();
    } finally {
      try {
        if (drmSession != null) {
          drmSessionManager.releaseSession(drmSession);
        }
      } finally {
        try {
          if (pendingDrmSession != null && pendingDrmSession != drmSession) {
            drmSessionManager.releaseSession(pendingDrmSession);
          }
        } finally {
          drmSession = null;
          pendingDrmSession = null;
        }
      }
    }
  }

  protected void releaseCodec() {
    codecHotswapDeadlineMs = C.TIME_UNSET;
    resetInputBuffer();
    resetOutputBuffer();
    waitingForKeys = false;
    shouldSkipOutputBuffer = false;
    decodeOnlyPresentationTimestamps.clear();
    resetCodecBuffers();
    codecInfo = null;
    codecReconfigured = false;
    codecReceivedBuffers = false;
    codecNeedsDiscardToSpsWorkaround = false;
    codecNeedsFlushWorkaround = false;
    codecAdaptationWorkaroundMode = ADAPTATION_WORKAROUND_MODE_NEVER;
    codecNeedsEosFlushWorkaround = false;
    codecNeedsMonoChannelCountWorkaround = false;
    codecNeedsAdaptationWorkaroundBuffer = false;
    shouldSkipAdaptationWorkaroundOutputBuffer = false;
    codecNeedsEosPropagation = false;
    codecReceivedEos = false;
    codecReconfigurationState = RECONFIGURATION_STATE_NONE;
    codecReinitializationState = REINITIALIZATION_STATE_NONE;
    codecConfiguredWithOperatingRate = false;
    if (codec != null) {
      decoderCounters.decoderReleaseCount++;
      try {
        codec.stop();
      } finally {
        try {
          codec.release();
        } finally {
          codec = null;
          if (drmSession != null && pendingDrmSession != drmSession) {
            try {
              drmSessionManager.releaseSession(drmSession);
            } finally {
              drmSession = null;
            }
          }
        }
      }
    }
  }

  @Override
  protected void onStarted() {
    // Do nothing. Overridden to remove throws clause.
  }

  @Override
  protected void onStopped() {
    // Do nothing. Overridden to remove throws clause.
  }

  @Override
  public void render(long positionUs, long elapsedRealtimeUs) throws ExoPlaybackException {
    if (outputStreamEnded) {
      renderToEndOfStream();
      return;
    }
    if (format == null) {
      // We don't have a format yet, so try and read one.
      flagsOnlyBuffer.clear();
      int result = readSource(formatHolder, flagsOnlyBuffer, true);
      if (result == C.RESULT_FORMAT_READ) {
        onInputFormatChanged(formatHolder.format);
      } else if (result == C.RESULT_BUFFER_READ) {
        // End of stream read having not read a format.
        Assertions.checkState(flagsOnlyBuffer.isEndOfStream());
        inputStreamEnded = true;
        processEndOfStream();
        return;
      } else {
        // We still don't have a format and can't make progress without one.
        return;
      }
    }
    // We have a format.
    maybeInitCodec();
    if (codec != null) {
      TraceUtil.beginSection("drainAndFeed");
      while (drainOutputBuffer(positionUs, elapsedRealtimeUs)) {}
      while (feedInputBuffer()) {}
      TraceUtil.endSection();
    } else {
      decoderCounters.skippedInputBufferCount += skipSource(positionUs);
      // We need to read any format changes despite not having a codec so that drmSession can be
      // updated, and so that we have the most recent format should the codec be initialized. We may
      // also reach the end of the stream. Note that readSource will not read a sample into a
      // flags-only buffer.
      flagsOnlyBuffer.clear();
      int result = readSource(formatHolder, flagsOnlyBuffer, false);
      if (result == C.RESULT_FORMAT_READ) {
        onInputFormatChanged(formatHolder.format);
      } else if (result == C.RESULT_BUFFER_READ) {
        Assertions.checkState(flagsOnlyBuffer.isEndOfStream());
        inputStreamEnded = true;
        processEndOfStream();
      }
    }
    decoderCounters.ensureUpdated();
  }

  protected void flushCodec() throws ExoPlaybackException {
    codecHotswapDeadlineMs = C.TIME_UNSET;
    resetInputBuffer();
    resetOutputBuffer();
    waitingForFirstSyncFrame = true;
    waitingForKeys = false;
    shouldSkipOutputBuffer = false;
    decodeOnlyPresentationTimestamps.clear();
    codecNeedsAdaptationWorkaroundBuffer = false;
    shouldSkipAdaptationWorkaroundOutputBuffer = false;
    if (codecNeedsFlushWorkaround || (codecNeedsEosFlushWorkaround && codecReceivedEos)) {
      releaseCodec();
      maybeInitCodec();
    } else if (codecReinitializationState != REINITIALIZATION_STATE_NONE) {
      // We're already waiting to release and re-initialize the codec. Since we're now flushing,
      // there's no need to wait any longer.
      releaseCodec();
      maybeInitCodec();
    } else {
      // We can flush and re-use the existing decoder.
      codec.flush();
      codecReceivedBuffers = false;
    }
    if (codecReconfigured && format != null) {
      // Any reconfiguration data that we send shortly before the flush may be discarded. We
      // avoid this issue by sending reconfiguration data following every flush.
      codecReconfigurationState = RECONFIGURATION_STATE_WRITE_PENDING;
    }
  }

  private boolean initCodecWithFallback(MediaCrypto crypto, boolean drmSessionRequiresSecureDecoder)
      throws DecoderInitializationException {
    if (availableCodecInfos == null) {
      try {
        availableCodecInfos =
            new ArrayDeque<>(getAvailableCodecInfos(drmSessionRequiresSecureDecoder));
        preferredDecoderInitializationException = null;
      } catch (DecoderQueryException e) {
        throw new DecoderInitializationException(
            format,
            e,
            drmSessionRequiresSecureDecoder,
            DecoderInitializationException.DECODER_QUERY_ERROR);
      }
    }

    if (availableCodecInfos.isEmpty()) {
      throw new DecoderInitializationException(
          format,
          /* cause= */ null,
          drmSessionRequiresSecureDecoder,
          DecoderInitializationException.NO_SUITABLE_DECODER_ERROR);
    }

    while (true) {
      MediaCodecInfo codecInfo = availableCodecInfos.peekFirst();
      if (!shouldInitCodec(codecInfo)) {
        return false;
      }
      try {
        initCodec(codecInfo, crypto);
        return true;
      } catch (Exception e) {
        Log.w(TAG, "Failed to initialize decoder: " + codecInfo, e);
        // This codec failed to initialize, so fall back to the next codec in the list (if any). We
        // won't try to use this codec again unless there's a format change or the renderer is
        // disabled and re-enabled.
        availableCodecInfos.removeFirst();
        DecoderInitializationException exception =
            new DecoderInitializationException(
                format, e, drmSessionRequiresSecureDecoder, codecInfo.name);
        if (preferredDecoderInitializationException == null) {
          preferredDecoderInitializationException = exception;
        } else {
          preferredDecoderInitializationException =
              preferredDecoderInitializationException.copyWithFallbackException(exception);
        }
        if (availableCodecInfos.isEmpty()) {
          throw preferredDecoderInitializationException;
        }
      }
    }
  }

  private List<MediaCodecInfo> getAvailableCodecInfos(boolean drmSessionRequiresSecureDecoder)
      throws DecoderQueryException {
    List<MediaCodecInfo> codecInfos =
        getDecoderInfos(mediaCodecSelector, format, drmSessionRequiresSecureDecoder);
    if (codecInfos.isEmpty() && drmSessionRequiresSecureDecoder) {
      // The drm session indicates that a secure decoder is required, but the device does not
      // have one. Assuming that supportsFormat indicated support for the media being played, we
      // know that it does not require a secure output path. Most CDM implementations allow
      // playback to proceed with a non-secure decoder in this case, so we try our luck.
      codecInfos = getDecoderInfos(mediaCodecSelector, format, /* requiresSecureDecoder= */ false);
      if (!codecInfos.isEmpty()) {
        Log.w(
            TAG,
            "Drm session requires secure decoder for "
                + format.sampleMimeType
                + ", but no secure decoder available. Trying to proceed with "
                + codecInfos
                + ".");
      }
    }
    return codecInfos;
  }

  private void initCodec(MediaCodecInfo codecInfo, MediaCrypto crypto) throws Exception {
    long codecInitializingTimestamp;
    long codecInitializedTimestamp;
    MediaCodec codec = null;
    String name = codecInfo.name;
    updateCodecOperatingRate();
    boolean configureWithOperatingRate = codecOperatingRate > assumedMinimumCodecOperatingRate;
    try {
      codecInitializingTimestamp = SystemClock.elapsedRealtime();
      TraceUtil.beginSection("createCodec:" + name);
      codec = MediaCodec.createByCodecName(name);
      TraceUtil.endSection();
      TraceUtil.beginSection("configureCodec");
      configureCodec(
          codecInfo,
          codec,
          format,
          crypto,
          configureWithOperatingRate ? codecOperatingRate : CODEC_OPERATING_RATE_UNSET);
      codecConfiguredWithOperatingRate = configureWithOperatingRate;
      TraceUtil.endSection();
      TraceUtil.beginSection("startCodec");
      codec.start();
      TraceUtil.endSection();
      codecInitializedTimestamp = SystemClock.elapsedRealtime();
      getCodecBuffers(codec);
    } catch (Exception e) {
      if (codec != null) {
        resetCodecBuffers();
        codec.release();
      }
      throw e;
    }
    this.codec = codec;
    this.codecInfo = codecInfo;
    long elapsed = codecInitializedTimestamp - codecInitializingTimestamp;
    onCodecInitialized(name, codecInitializedTimestamp, elapsed);
  }

  private void getCodecBuffers(MediaCodec codec) {
    if (Util.SDK_INT < 21) {
      inputBuffers = codec.getInputBuffers();
      outputBuffers = codec.getOutputBuffers();
    }
  }

  private void resetCodecBuffers() {
    if (Util.SDK_INT < 21) {
      inputBuffers = null;
      outputBuffers = null;
    }
  }

  private ByteBuffer getInputBuffer(int inputIndex) {
    if (Util.SDK_INT >= 21) {
      return codec.getInputBuffer(inputIndex);
    } else {
      return inputBuffers[inputIndex];
    }
  }

  private ByteBuffer getOutputBuffer(int outputIndex) {
    if (Util.SDK_INT >= 21) {
      return codec.getOutputBuffer(outputIndex);
    } else {
      return outputBuffers[outputIndex];
    }
  }

  private boolean hasOutputBuffer() {
    return outputIndex >= 0;
  }

  private void resetInputBuffer() {
    inputIndex = C.INDEX_UNSET;
    buffer.data = null;
  }

  private void resetOutputBuffer() {
    outputIndex = C.INDEX_UNSET;
    outputBuffer = null;
  }

  /**
   * @return Whether it may be possible to feed more input data.
   * @throws ExoPlaybackException If an error occurs feeding the input buffer.
   */
  private boolean feedInputBuffer() throws ExoPlaybackException {
    if (codec == null || codecReinitializationState == REINITIALIZATION_STATE_WAIT_END_OF_STREAM
        || inputStreamEnded) {
      // We need to reinitialize the codec or the input stream has ended.
      return false;
    }

    if (inputIndex < 0) {
      inputIndex = codec.dequeueInputBuffer(0);
      if (inputIndex < 0) {
        return false;
      }
      buffer.data = getInputBuffer(inputIndex);
      buffer.clear();
    }

    if (codecReinitializationState == REINITIALIZATION_STATE_SIGNAL_END_OF_STREAM) {
      // We need to re-initialize the codec. Send an end of stream signal to the existing codec so
      // that it outputs any remaining buffers before we release it.
      if (codecNeedsEosPropagation) {
        // Do nothing.
      } else {
        codecReceivedEos = true;
        codec.queueInputBuffer(inputIndex, 0, 0, 0, MediaCodec.BUFFER_FLAG_END_OF_STREAM);
        resetInputBuffer();
      }
      codecReinitializationState = REINITIALIZATION_STATE_WAIT_END_OF_STREAM;
      return false;
    }

    if (codecNeedsAdaptationWorkaroundBuffer) {
      codecNeedsAdaptationWorkaroundBuffer = false;
      buffer.data.put(ADAPTATION_WORKAROUND_BUFFER);
      codec.queueInputBuffer(inputIndex, 0, ADAPTATION_WORKAROUND_BUFFER.length, 0, 0);
      resetInputBuffer();
      codecReceivedBuffers = true;
      return true;
    }

    int result;
    int adaptiveReconfigurationBytes = 0;
    if (waitingForKeys) {
      // We've already read an encrypted sample into buffer, and are waiting for keys.
      result = C.RESULT_BUFFER_READ;
    } else {
      // For adaptive reconfiguration OMX decoders expect all reconfiguration data to be supplied
      // at the start of the buffer that also contains the first frame in the new format.
      if (codecReconfigurationState == RECONFIGURATION_STATE_WRITE_PENDING) {
        for (int i = 0; i < format.initializationData.size(); i++) {
          byte[] data = format.initializationData.get(i);
          buffer.data.put(data);
        }
        codecReconfigurationState = RECONFIGURATION_STATE_QUEUE_PENDING;
      }
      adaptiveReconfigurationBytes = buffer.data.position();
      result = readSource(formatHolder, buffer, false);
    }

    if (result == C.RESULT_NOTHING_READ) {
      return false;
    }
    if (result == C.RESULT_FORMAT_READ) {
      if (codecReconfigurationState == RECONFIGURATION_STATE_QUEUE_PENDING) {
        // We received two formats in a row. Clear the current buffer of any reconfiguration data
        // associated with the first format.
        buffer.clear();
        codecReconfigurationState = RECONFIGURATION_STATE_WRITE_PENDING;
      }
      onInputFormatChanged(formatHolder.format);
      return true;
    }

    // We've read a buffer.
    if (buffer.isEndOfStream()) {
      if (codecReconfigurationState == RECONFIGURATION_STATE_QUEUE_PENDING) {
        // We received a new format immediately before the end of the stream. We need to clear
        // the corresponding reconfiguration data from the current buffer, but re-write it into
        // a subsequent buffer if there are any (e.g. if the user seeks backwards).
        buffer.clear();
        codecReconfigurationState = RECONFIGURATION_STATE_WRITE_PENDING;
      }
      inputStreamEnded = true;
      if (!codecReceivedBuffers) {
        processEndOfStream();
        return false;
      }
      try {
        if (codecNeedsEosPropagation) {
          // Do nothing.
        } else {
          codecReceivedEos = true;
          codec.queueInputBuffer(inputIndex, 0, 0, 0, MediaCodec.BUFFER_FLAG_END_OF_STREAM);
          resetInputBuffer();
        }
      } catch (CryptoException e) {
        throw ExoPlaybackException.createForRenderer(e, getIndex());
      }
      return false;
    }
    if (waitingForFirstSyncFrame && !buffer.isKeyFrame()) {
      buffer.clear();
      if (codecReconfigurationState == RECONFIGURATION_STATE_QUEUE_PENDING) {
        // The buffer we just cleared contained reconfiguration data. We need to re-write this
        // data into a subsequent buffer (if there is one).
        codecReconfigurationState = RECONFIGURATION_STATE_WRITE_PENDING;
      }
      return true;
    }
    waitingForFirstSyncFrame = false;
    boolean bufferEncrypted = buffer.isEncrypted();
    waitingForKeys = shouldWaitForKeys(bufferEncrypted);
    if (waitingForKeys) {
      return false;
    }
    if (codecNeedsDiscardToSpsWorkaround && !bufferEncrypted) {
      NalUnitUtil.discardToSps(buffer.data);
      if (buffer.data.position() == 0) {
        return true;
      }
      codecNeedsDiscardToSpsWorkaround = false;
    }
    try {
      long presentationTimeUs = buffer.timeUs;
      if (buffer.isDecodeOnly()) {
        decodeOnlyPresentationTimestamps.add(presentationTimeUs);
      }
      if (pendingFormat != null) {
        formatQueue.add(presentationTimeUs, pendingFormat);
        pendingFormat = null;
      }

      buffer.flip();
      onQueueInputBuffer(buffer);

      if (bufferEncrypted) {
        MediaCodec.CryptoInfo cryptoInfo = getFrameworkCryptoInfo(buffer,
            adaptiveReconfigurationBytes);
        codec.queueSecureInputBuffer(inputIndex, 0, cryptoInfo, presentationTimeUs, 0);
      } else {
        codec.queueInputBuffer(inputIndex, 0, buffer.data.limit(), presentationTimeUs, 0);
      }
      resetInputBuffer();
      codecReceivedBuffers = true;
      codecReconfigurationState = RECONFIGURATION_STATE_NONE;
      decoderCounters.inputBufferCount++;
    } catch (CryptoException e) {
      throw ExoPlaybackException.createForRenderer(e, getIndex());
    }
    return true;
  }

  private boolean shouldWaitForKeys(boolean bufferEncrypted) throws ExoPlaybackException {
    if (drmSession == null || (!bufferEncrypted && playClearSamplesWithoutKeys)) {
      return false;
    }
    @DrmSession.State int drmSessionState = drmSession.getState();
    if (drmSessionState == DrmSession.STATE_ERROR) {
      throw ExoPlaybackException.createForRenderer(drmSession.getError(), getIndex());
    }
    return drmSessionState != DrmSession.STATE_OPENED_WITH_KEYS;
  }

  /**
   * Called when a {@link MediaCodec} has been created and configured.
   * <p>
   * The default implementation is a no-op.
   *
   * @param name The name of the codec that was initialized.
   * @param initializedTimestampMs {@link SystemClock#elapsedRealtime()} when initialization
   *     finished.
   * @param initializationDurationMs The time taken to initialize the codec in milliseconds.
   */
  protected void onCodecInitialized(String name, long initializedTimestampMs,
      long initializationDurationMs) {
    // Do nothing.
  }

  /**
   * Called when a new format is read from the upstream {@link MediaPeriod}.
   *
   * @param newFormat The new format.
   * @throws ExoPlaybackException If an error occurs reinitializing the {@link MediaCodec}.
   */
  protected void onInputFormatChanged(Format newFormat) throws ExoPlaybackException {
    Format oldFormat = format;
    format = newFormat;
    pendingFormat = newFormat;

    boolean drmInitDataChanged =
        !Util.areEqual(format.drmInitData, oldFormat == null ? null : oldFormat.drmInitData);
    if (drmInitDataChanged) {
      if (format.drmInitData != null) {
        if (drmSessionManager == null) {
          throw ExoPlaybackException.createForRenderer(
              new IllegalStateException("Media requires a DrmSessionManager"), getIndex());
        }
        pendingDrmSession = drmSessionManager.acquireSession(Looper.myLooper(), format.drmInitData);
        if (pendingDrmSession == drmSession) {
          drmSessionManager.releaseSession(pendingDrmSession);
        }
      } else {
        pendingDrmSession = null;
      }
    }

    boolean keepingCodec = false;
    if (pendingDrmSession == drmSession && codec != null) {
      switch (canKeepCodec(codec, codecInfo, oldFormat, format)) {
        case KEEP_CODEC_RESULT_NO:
          // Do nothing.
          break;
        case KEEP_CODEC_RESULT_YES_WITHOUT_RECONFIGURATION:
          keepingCodec = true;
          break;
        case KEEP_CODEC_RESULT_YES_WITH_RECONFIGURATION:
          keepingCodec = true;
          codecReconfigured = true;
          codecReconfigurationState = RECONFIGURATION_STATE_WRITE_PENDING;
          codecNeedsAdaptationWorkaroundBuffer =
              codecAdaptationWorkaroundMode == ADAPTATION_WORKAROUND_MODE_ALWAYS
                  || (codecAdaptationWorkaroundMode == ADAPTATION_WORKAROUND_MODE_SAME_RESOLUTION
                      && format.width == oldFormat.width
                      && format.height == oldFormat.height);
          break;
        default:
          throw new IllegalStateException(); // Never happens.
      }
    }

    if (!keepingCodec) {
      reinitializeCodec();
    } else {
      updateCodecOperatingRate();
    }
  }

  /**
   * Called when the output format of the {@link MediaCodec} changes.
   * <p>
   * The default implementation is a no-op.
   *
   * @param codec The {@link MediaCodec} instance.
   * @param outputFormat The new output format.
   * @throws ExoPlaybackException Thrown if an error occurs handling the new output format.
   */
  protected void onOutputFormatChanged(MediaCodec codec, MediaFormat outputFormat)
      throws ExoPlaybackException {
    // Do nothing.
  }

  /**
   * Called immediately before an input buffer is queued into the codec.
   * <p>
   * The default implementation is a no-op.
   *
   * @param buffer The buffer to be queued.
   */
  protected void onQueueInputBuffer(DecoderInputBuffer buffer) {
    // Do nothing.
  }

  /**
   * Called when an output buffer is successfully processed.
   * <p>
   * The default implementation is a no-op.
   *
   * @param presentationTimeUs The timestamp associated with the output buffer.
   */
  protected void onProcessedOutputBuffer(long presentationTimeUs) {
    // Do nothing.
  }

  /**
   * Determines whether the existing {@link MediaCodec} can be kept for a new format, and if it can
   * whether it requires reconfiguration.
   *
   * <p>The default implementation returns {@link #KEEP_CODEC_RESULT_NO}.
   *
   * @param codec The existing {@link MediaCodec} instance.
   * @param codecInfo A {@link MediaCodecInfo} describing the decoder.
   * @param oldFormat The format for which the existing instance is configured.
   * @param newFormat The new format.
   * @return Whether the instance can be kept, and if it can whether it requires reconfiguration.
   */
  protected @KeepCodecResult int canKeepCodec(
      MediaCodec codec, MediaCodecInfo codecInfo, Format oldFormat, Format newFormat) {
    return KEEP_CODEC_RESULT_NO;
  }

  @Override
  public boolean isEnded() {
    return outputStreamEnded;
  }

  @Override
  public boolean isReady() {
    return format != null
        && !waitingForKeys
        && (isSourceReady()
            || hasOutputBuffer()
            || (codecHotswapDeadlineMs != C.TIME_UNSET
                && SystemClock.elapsedRealtime() < codecHotswapDeadlineMs));
  }

  /**
   * Returns the maximum time to block whilst waiting for a decoded output buffer.
   *
   * @return The maximum time to block, in microseconds.
   */
  protected long getDequeueOutputBufferTimeoutUs() {
    return 0;
  }

  /**
   * Returns the {@link MediaFormat#KEY_OPERATING_RATE} value for a given renderer operating rate,
   * current format and set of possible stream formats.
   *
   * <p>The default implementation returns {@link #CODEC_OPERATING_RATE_UNSET}.
   *
   * @param operatingRate The renderer operating rate.
   * @param format The format for which the codec is being configured.
   * @param streamFormats The possible stream formats.
   * @return The codec operating rate, or {@link #CODEC_OPERATING_RATE_UNSET} if no codec operating
   *     rate should be set.
   */
  protected float getCodecOperatingRate(
      float operatingRate, Format format, Format[] streamFormats) {
    return CODEC_OPERATING_RATE_UNSET;
  }

  /**
   * Updates the codec operating rate, and the codec itself if necessary.
   *
   * @throws ExoPlaybackException If an error occurs releasing or initializing a codec.
   */
  private void updateCodecOperatingRate() throws ExoPlaybackException {
    if (format == null || Util.SDK_INT < 23) {
      return;
    }

    float codecOperatingRate =
        getCodecOperatingRate(rendererOperatingRate, format, getStreamFormats());
    if (this.codecOperatingRate == codecOperatingRate) {
      return;
    }

    this.codecOperatingRate = codecOperatingRate;
    if (codec == null || codecReinitializationState != REINITIALIZATION_STATE_NONE) {
      // Either no codec, or it's about to be reinitialized anyway.
    } else if (codecOperatingRate == CODEC_OPERATING_RATE_UNSET
        && codecConfiguredWithOperatingRate) {
      // We need to clear the operating rate. The only way to do so is to instantiate a new codec
      // instance. See [Internal ref: b/71987865].
      reinitializeCodec();
    } else if (codecOperatingRate != CODEC_OPERATING_RATE_UNSET
        && (codecConfiguredWithOperatingRate
            || codecOperatingRate > assumedMinimumCodecOperatingRate)) {
      // We need to set the operating rate, either because we've set it previously or because it's
      // above the assumed minimum rate.
      Bundle codecParameters = new Bundle();
      codecParameters.putFloat(MediaFormat.KEY_OPERATING_RATE, codecOperatingRate);
      codec.setParameters(codecParameters);
      codecConfiguredWithOperatingRate = true;
    }
  }

  /**
   * Starts the process of releasing the existing codec and initializing a new one. This may occur
   * immediately, or be deferred until any final output buffers have been dequeued.
   *
   * @throws ExoPlaybackException If an error occurs releasing or initializing a codec.
   */
  private void reinitializeCodec() throws ExoPlaybackException {
    availableCodecInfos = null;
    if (codecReceivedBuffers) {
      // Signal end of stream and wait for any final output buffers before re-initialization.
      codecReinitializationState = REINITIALIZATION_STATE_SIGNAL_END_OF_STREAM;
    } else {
      // There aren't any final output buffers, so perform re-initialization immediately.
      releaseCodec();
      maybeInitCodec();
    }
  }

  /**
   * @return Whether it may be possible to drain more output data.
   * @throws ExoPlaybackException If an error occurs draining the output buffer.
   */
  private boolean drainOutputBuffer(long positionUs, long elapsedRealtimeUs)
      throws ExoPlaybackException {
    if (!hasOutputBuffer()) {
      int outputIndex;
      if (codecNeedsEosOutputExceptionWorkaround && codecReceivedEos) {
        try {
          outputIndex =
              codec.dequeueOutputBuffer(outputBufferInfo, getDequeueOutputBufferTimeoutUs());
        } catch (IllegalStateException e) {
          processEndOfStream();
          if (outputStreamEnded) {
            // Release the codec, as it's in an error state.
            releaseCodec();
          }
          return false;
        }
      } else {
        outputIndex =
            codec.dequeueOutputBuffer(outputBufferInfo, getDequeueOutputBufferTimeoutUs());
      }

      if (outputIndex < 0) {
        if (outputIndex == MediaCodec.INFO_OUTPUT_FORMAT_CHANGED /* (-2) */) {
          processOutputFormat();
          return true;
        } else if (outputIndex == MediaCodec.INFO_OUTPUT_BUFFERS_CHANGED /* (-3) */) {
          processOutputBuffersChanged();
          return true;
        }
        /* MediaCodec.INFO_TRY_AGAIN_LATER (-1) or unknown negative return value */
        if (codecNeedsEosPropagation
            && (inputStreamEnded
                || codecReinitializationState == REINITIALIZATION_STATE_WAIT_END_OF_STREAM)) {
          processEndOfStream();
        }
        return false;
      }

      // We've dequeued a buffer.
      if (shouldSkipAdaptationWorkaroundOutputBuffer) {
        shouldSkipAdaptationWorkaroundOutputBuffer = false;
        codec.releaseOutputBuffer(outputIndex, false);
        return true;
      } else if (outputBufferInfo.size == 0
          && (outputBufferInfo.flags & MediaCodec.BUFFER_FLAG_END_OF_STREAM) != 0) {
        // The dequeued buffer indicates the end of the stream. Process it immediately.
        processEndOfStream();
        return false;
      }

      this.outputIndex = outputIndex;
      outputBuffer = getOutputBuffer(outputIndex);
      // The dequeued buffer is a media buffer. Do some initial setup.
      // It will be processed by calling processOutputBuffer (possibly multiple times).
      if (outputBuffer != null) {
        outputBuffer.position(outputBufferInfo.offset);
        outputBuffer.limit(outputBufferInfo.offset + outputBufferInfo.size);
      }
      shouldSkipOutputBuffer = shouldSkipOutputBuffer(outputBufferInfo.presentationTimeUs);
      Format format = formatQueue.pollFloor(outputBufferInfo.presentationTimeUs);
      if (format != null) {
        outputFormat = format;
      }
    }

    boolean processedOutputBuffer;
    if (codecNeedsEosOutputExceptionWorkaround && codecReceivedEos) {
      try {
        processedOutputBuffer =
            processOutputBuffer(
                positionUs,
                elapsedRealtimeUs,
                codec,
                outputBuffer,
                outputIndex,
                outputBufferInfo.flags,
                outputBufferInfo.presentationTimeUs,
                shouldSkipOutputBuffer,
                outputFormat);
      } catch (IllegalStateException e) {
        processEndOfStream();
        if (outputStreamEnded) {
          // Release the codec, as it's in an error state.
          releaseCodec();
        }
        return false;
      }
    } else {
      processedOutputBuffer =
          processOutputBuffer(
              positionUs,
              elapsedRealtimeUs,
              codec,
              outputBuffer,
              outputIndex,
              outputBufferInfo.flags,
              outputBufferInfo.presentationTimeUs,
              shouldSkipOutputBuffer,
              outputFormat);
    }

    if (processedOutputBuffer) {
      onProcessedOutputBuffer(outputBufferInfo.presentationTimeUs);
      boolean isEndOfStream = (outputBufferInfo.flags & MediaCodec.BUFFER_FLAG_END_OF_STREAM) != 0;
      resetOutputBuffer();
      if (!isEndOfStream) {
        return true;
      }
      processEndOfStream();
    }

    return false;
  }

  /**
   * Processes a new output format.
   */
  private void processOutputFormat() throws ExoPlaybackException {
    MediaFormat format = codec.getOutputFormat();
    if (codecAdaptationWorkaroundMode != ADAPTATION_WORKAROUND_MODE_NEVER
        && format.getInteger(MediaFormat.KEY_WIDTH) == ADAPTATION_WORKAROUND_SLICE_WIDTH_HEIGHT
        && format.getInteger(MediaFormat.KEY_HEIGHT) == ADAPTATION_WORKAROUND_SLICE_WIDTH_HEIGHT) {
      // We assume this format changed event was caused by the adaptation workaround.
      shouldSkipAdaptationWorkaroundOutputBuffer = true;
      return;
    }
    if (codecNeedsMonoChannelCountWorkaround) {
      format.setInteger(MediaFormat.KEY_CHANNEL_COUNT, 1);
    }
    onOutputFormatChanged(codec, format);
  }

  /**
   * Processes a change in the output buffers.
   */
  private void processOutputBuffersChanged() {
    if (Util.SDK_INT < 21) {
      outputBuffers = codec.getOutputBuffers();
    }
  }

  /**
   * Processes an output media buffer.
   *
   * <p>When a new {@link ByteBuffer} is passed to this method its position and limit delineate the
   * data to be processed. The return value indicates whether the buffer was processed in full. If
   * true is returned then the next call to this method will receive a new buffer to be processed.
   * If false is returned then the same buffer will be passed to the next call. An implementation of
   * this method is free to modify the buffer and can assume that the buffer will not be externally
   * modified between successive calls. Hence an implementation can, for example, modify the
   * buffer's position to keep track of how much of the data it has processed.
   *
   * <p>Note that the first call to this method following a call to {@link #onPositionReset(long,
   * boolean)} will always receive a new {@link ByteBuffer} to be processed.
   *
   * @param positionUs The current media time in microseconds, measured at the start of the current
   *     iteration of the rendering loop.
   * @param elapsedRealtimeUs {@link SystemClock#elapsedRealtime()} in microseconds, measured at the
   *     start of the current iteration of the rendering loop.
   * @param codec The {@link MediaCodec} instance.
   * @param buffer The output buffer to process.
   * @param bufferIndex The index of the output buffer.
   * @param bufferFlags The flags attached to the output buffer.
   * @param bufferPresentationTimeUs The presentation time of the output buffer in microseconds.
   * @param shouldSkip Whether the buffer should be skipped (i.e. not rendered).
   * @param format The format associated with the buffer.
   * @return Whether the output buffer was fully processed (e.g. rendered or skipped).
   * @throws ExoPlaybackException If an error occurs processing the output buffer.
   */
  protected abstract boolean processOutputBuffer(
      long positionUs,
      long elapsedRealtimeUs,
      MediaCodec codec,
      ByteBuffer buffer,
      int bufferIndex,
      int bufferFlags,
      long bufferPresentationTimeUs,
      boolean shouldSkip,
      Format format)
      throws ExoPlaybackException;

  /**
   * Incrementally renders any remaining output.
   * <p>
   * The default implementation is a no-op.
   *
   * @throws ExoPlaybackException Thrown if an error occurs rendering remaining output.
   */
  protected void renderToEndOfStream() throws ExoPlaybackException {
    // Do nothing.
  }

  /**
   * Processes an end of stream signal.
   *
   * @throws ExoPlaybackException If an error occurs processing the signal.
   */
  private void processEndOfStream() throws ExoPlaybackException {
    if (codecReinitializationState == REINITIALIZATION_STATE_WAIT_END_OF_STREAM) {
      // We're waiting to re-initialize the codec, and have now processed all final buffers.
      releaseCodec();
      maybeInitCodec();
    } else {
      outputStreamEnded = true;
      renderToEndOfStream();
    }
  }

  private boolean shouldSkipOutputBuffer(long presentationTimeUs) {
    // We avoid using decodeOnlyPresentationTimestamps.remove(presentationTimeUs) because it would
    // box presentationTimeUs, creating a Long object that would need to be garbage collected.
    int size = decodeOnlyPresentationTimestamps.size();
    for (int i = 0; i < size; i++) {
      if (decodeOnlyPresentationTimestamps.get(i) == presentationTimeUs) {
        decodeOnlyPresentationTimestamps.remove(i);
        return true;
      }
    }
    return false;
  }

  private static MediaCodec.CryptoInfo getFrameworkCryptoInfo(
      DecoderInputBuffer buffer, int adaptiveReconfigurationBytes) {
    MediaCodec.CryptoInfo cryptoInfo = buffer.cryptoInfo.getFrameworkCryptoInfoV16();
    if (adaptiveReconfigurationBytes == 0) {
      return cryptoInfo;
    }
    // There must be at least one sub-sample, although numBytesOfClearData is permitted to be
    // null if it contains no clear data. Instantiate it if needed, and add the reconfiguration
    // bytes to the clear byte count of the first sub-sample.
    if (cryptoInfo.numBytesOfClearData == null) {
      cryptoInfo.numBytesOfClearData = new int[1];
    }
    cryptoInfo.numBytesOfClearData[0] += adaptiveReconfigurationBytes;
    return cryptoInfo;
  }

  /**
   * Returns whether the device needs keys to have been loaded into the {@link DrmSession} before
   * codec configuration.
   */
  private boolean deviceNeedsDrmKeysToConfigureCodecWorkaround() {
    return "Amazon".equals(Util.MANUFACTURER)
        && ("AFTM".equals(Util.MODEL) // Fire TV Stick Gen 1
            || "AFTB".equals(Util.MODEL)); // Fire TV Gen 1
  }

  /**
   * Returns whether the device needs keys to have been loaded into the {@link DrmSession} before
   * codec configuration.
   */
  private boolean deviceNeedsDrmKeysToConfigureCodecWorkaround() {
    return "Amazon".equals(Util.MANUFACTURER)
        && ("AFTM".equals(Util.MODEL) // Fire TV Stick Gen 1
            || "AFTB".equals(Util.MODEL)); // Fire TV Gen 1
  }

  /**
   * Returns whether the decoder is known to fail when flushed.
   * <p>
   * If true is returned, the renderer will work around the issue by releasing the decoder and
   * instantiating a new one rather than flushing the current instance.
   * <p>
   * See [Internal: b/8347958, b/8543366].
   *
   * @param name The name of the decoder.
   * @return True if the decoder is known to fail when flushed.
   */
  private static boolean codecNeedsFlushWorkaround(String name) {
    return Util.SDK_INT < 18
        || (Util.SDK_INT == 18
        && ("OMX.SEC.avc.dec".equals(name) || "OMX.SEC.avc.dec.secure".equals(name)))
        || (Util.SDK_INT == 19 && Util.MODEL.startsWith("SM-G800")
        && ("OMX.Exynos.avc.dec".equals(name) || "OMX.Exynos.avc.dec.secure".equals(name)));
  }

  /**
   * Returns a mode that specifies when the adaptation workaround should be enabled.
   * <p>
   * When enabled, the workaround queues and discards a blank frame with a resolution whose width
   * and height both equal {@link #ADAPTATION_WORKAROUND_SLICE_WIDTH_HEIGHT}, to reset the codec's
   * internal state when a format change occurs.
   * <p>
   * See [Internal: b/27807182].
   * See <a href="https://github.com/google/ExoPlayer/issues/3257">GitHub issue #3257</a>.
   *
   * @param name The name of the decoder.
   * @return The mode specifying when the adaptation workaround should be enabled.
   */
  private @AdaptationWorkaroundMode int codecAdaptationWorkaroundMode(String name) {
    if (Util.SDK_INT <= 25 && "OMX.Exynos.avc.dec.secure".equals(name)
        && (Util.MODEL.startsWith("SM-T585") || Util.MODEL.startsWith("SM-A510")
        || Util.MODEL.startsWith("SM-A520") || Util.MODEL.startsWith("SM-J700"))) {
      return ADAPTATION_WORKAROUND_MODE_ALWAYS;
    } else if (Util.SDK_INT < 24
        && ("OMX.Nvidia.h264.decode".equals(name) || "OMX.Nvidia.h264.decode.secure".equals(name))
        && ("flounder".equals(Util.DEVICE) || "flounder_lte".equals(Util.DEVICE)
        || "grouper".equals(Util.DEVICE) || "tilapia".equals(Util.DEVICE))) {
      return ADAPTATION_WORKAROUND_MODE_SAME_RESOLUTION;
    } else {
      return ADAPTATION_WORKAROUND_MODE_NEVER;
    }
  }

  /**
   * Returns whether the decoder is an H.264/AVC decoder known to fail if NAL units are queued
   * before the codec specific data.
   * <p>
   * If true is returned, the renderer will work around the issue by discarding data up to the SPS.
   *
   * @param name The name of the decoder.
   * @param format The format used to configure the decoder.
   * @return True if the decoder is known to fail if NAL units are queued before CSD.
   */
  private static boolean codecNeedsDiscardToSpsWorkaround(String name, Format format) {
    return Util.SDK_INT < 21 && format.initializationData.isEmpty()
        && "OMX.MTK.VIDEO.DECODER.AVC".equals(name);
  }

  /**
   * Returns whether the decoder is known to handle the propagation of the {@link
   * MediaCodec#BUFFER_FLAG_END_OF_STREAM} flag incorrectly on the host device.
   *
   * <p>If true is returned, the renderer will work around the issue by approximating end of stream
   * behavior without relying on the flag being propagated through to an output buffer by the
   * underlying decoder.
   *
   * @param codecInfo Information about the {@link MediaCodec}.
   * @return True if the decoder is known to handle {@link MediaCodec#BUFFER_FLAG_END_OF_STREAM}
   *     propagation incorrectly on the host device. False otherwise.
   */
  private static boolean codecNeedsEosPropagationWorkaround(MediaCodecInfo codecInfo) {
    String name = codecInfo.name;
    return (Util.SDK_INT <= 17
            && ("OMX.rk.video_decoder.avc".equals(name)
                || "OMX.allwinner.video.decoder.avc".equals(name)))
        || ("Amazon".equals(Util.MANUFACTURER) && "AFTS".equals(Util.MODEL) && codecInfo.secure);
  }

  /**
   * Returns whether the decoder is known to behave incorrectly if flushed after receiving an input
   * buffer with {@link MediaCodec#BUFFER_FLAG_END_OF_STREAM} set.
   * <p>
   * If true is returned, the renderer will work around the issue by instantiating a new decoder
   * when this case occurs.
   * <p>
   * See [Internal: b/8578467, b/23361053].
   *
   * @param name The name of the decoder.
   * @return True if the decoder is known to behave incorrectly if flushed after receiving an input
   *     buffer with {@link MediaCodec#BUFFER_FLAG_END_OF_STREAM} set. False otherwise.
   */
  private static boolean codecNeedsEosFlushWorkaround(String name) {
    return (Util.SDK_INT <= 23 && "OMX.google.vorbis.decoder".equals(name))
        || (Util.SDK_INT <= 19 && "hb2000".equals(Util.DEVICE)
            && ("OMX.amlogic.avc.decoder.awesome".equals(name)
                || "OMX.amlogic.avc.decoder.awesome.secure".equals(name)));
  }

  /**
   * Returns whether the decoder may throw an {@link IllegalStateException} from
   * {@link MediaCodec#dequeueOutputBuffer(MediaCodec.BufferInfo, long)} or
   * {@link MediaCodec#releaseOutputBuffer(int, boolean)} after receiving an input
   * buffer with {@link MediaCodec#BUFFER_FLAG_END_OF_STREAM} set.
   * <p>
   * See [Internal: b/17933838].
   *
   * @param name The name of the decoder.
   * @return True if the decoder may throw an exception after receiving an end-of-stream buffer.
   */
  private static boolean codecNeedsEosOutputExceptionWorkaround(String name) {
    return Util.SDK_INT == 21 && "OMX.google.aac.decoder".equals(name);
  }

  /**
   * Returns whether the decoder is known to set the number of audio channels in the output format
   * to 2 for the given input format, whilst only actually outputting a single channel.
   * <p>
   * If true is returned then we explicitly override the number of channels in the output format,
   * setting it to 1.
   *
   * @param name The decoder name.
   * @param format The input format.
   * @return True if the decoder is known to set the number of audio channels in the output format
   *     to 2 for the given input format, whilst only actually outputting a single channel. False
   *     otherwise.
   */
  private static boolean codecNeedsMonoChannelCountWorkaround(String name, Format format) {
    return Util.SDK_INT <= 18 && format.channelCount == 1
        && "OMX.MTK.AUDIO.DECODER.MP3".equals(name);
  }

}<|MERGE_RESOLUTION|>--- conflicted
+++ resolved
@@ -451,26 +451,6 @@
         } else if (drmSessionState != DrmSession.STATE_OPENED_WITH_KEYS) {
           // Wait for keys.
           return;
-<<<<<<< HEAD
-        }
-      }
-    }
-
-    if (codecInfo == null) {
-      try {
-        codecInfo = getDecoderInfo(mediaCodecSelector, format, drmSessionRequiresSecureDecoder);
-        if (codecInfo == null && drmSessionRequiresSecureDecoder) {
-          // The drm session indicates that a secure decoder is required, but the device does not
-          // have one. Assuming that supportsFormat indicated support for the media being played, we
-          // know that it does not require a secure output path. Most CDM implementations allow
-          // playback to proceed with a non-secure decoder in this case, so we try our luck.
-          codecInfo = getDecoderInfo(mediaCodecSelector, format, false);
-          if (codecInfo != null) {
-            Log.w(TAG, "Drm session requires secure decoder for " + mimeType + ", but "
-                + "no secure decoder available. Trying to proceed with " + codecInfo.name + ".");
-          }
-=======
->>>>>>> 6f6f381b
         }
       }
     }
@@ -488,10 +468,6 @@
     codecAdaptationWorkaroundMode = codecAdaptationWorkaroundMode(codecName);
     codecNeedsDiscardToSpsWorkaround = codecNeedsDiscardToSpsWorkaround(codecName, format);
     codecNeedsFlushWorkaround = codecNeedsFlushWorkaround(codecName);
-<<<<<<< HEAD
-    codecNeedsEosPropagationWorkaround = codecNeedsEosPropagationWorkaround(codecInfo);
-=======
->>>>>>> 6f6f381b
     codecNeedsEosFlushWorkaround = codecNeedsEosFlushWorkaround(codecName);
     codecNeedsEosOutputExceptionWorkaround = codecNeedsEosOutputExceptionWorkaround(codecName);
     codecNeedsMonoChannelCountWorkaround = codecNeedsMonoChannelCountWorkaround(codecName, format);
@@ -1505,16 +1481,6 @@
   }
 
   /**
-   * Returns whether the device needs keys to have been loaded into the {@link DrmSession} before
-   * codec configuration.
-   */
-  private boolean deviceNeedsDrmKeysToConfigureCodecWorkaround() {
-    return "Amazon".equals(Util.MANUFACTURER)
-        && ("AFTM".equals(Util.MODEL) // Fire TV Stick Gen 1
-            || "AFTB".equals(Util.MODEL)); // Fire TV Gen 1
-  }
-
-  /**
    * Returns whether the decoder is known to fail when flushed.
    * <p>
    * If true is returned, the renderer will work around the issue by releasing the decoder and
