/*
 * Copyright (C) 2016 The Android Open Source Project
 *
 * Licensed under the Apache License, Version 2.0 (the "License");
 * you may not use this file except in compliance with the License.
 * You may obtain a copy of the License at
 *
 *      http://www.apache.org/licenses/LICENSE-2.0
 *
 * Unless required by applicable law or agreed to in writing, software
 * distributed under the License is distributed on an "AS IS" BASIS,
 * WITHOUT WARRANTIES OR CONDITIONS OF ANY KIND, either express or implied.
 * See the License for the specific language governing permissions and
 * limitations under the License.
 */
package com.google.android.exoplayer2.drm;

import android.annotation.SuppressLint;
import android.annotation.TargetApi;
import android.media.NotProvisionedException;
import android.os.Handler;
import android.os.HandlerThread;
import android.os.Looper;
import android.os.Message;
import android.support.annotation.Nullable;
import android.util.Log;
import android.util.Pair;
import com.google.android.exoplayer2.C;
<<<<<<< HEAD
import com.google.android.exoplayer2.drm.DefaultDrmSessionEventListener.EventDispatcher;
=======
>>>>>>> 6f6f381b
import com.google.android.exoplayer2.drm.DrmInitData.SchemeData;
import com.google.android.exoplayer2.drm.ExoMediaDrm.KeyRequest;
import com.google.android.exoplayer2.drm.ExoMediaDrm.ProvisionRequest;
import com.google.android.exoplayer2.util.EventDispatcher;
import java.util.Arrays;
import java.util.Collections;
import java.util.HashMap;
import java.util.List;
import java.util.Map;
import java.util.UUID;

/**
 * A {@link DrmSession} that supports playbacks using {@link ExoMediaDrm}.
 */
@TargetApi(18)
/* package */ class DefaultDrmSession<T extends ExoMediaCrypto> implements DrmSession<T> {

  /**
   * Manages provisioning requests.
   */
  public interface ProvisioningManager<T extends ExoMediaCrypto> {

    /**
     * Called when a session requires provisioning. The manager <em>may</em> call
     * {@link #provision()} to have this session perform the provisioning operation. The manager
     * <em>will</em> call {@link DefaultDrmSession#onProvisionCompleted()} when provisioning has
     * completed, or {@link DefaultDrmSession#onProvisionError} if provisioning fails.
     *
     * @param session The session.
     */
    void provisionRequired(DefaultDrmSession<T> session);

    /**
     * Called by a session when it fails to perform a provisioning operation.
     *
     * @param error The error that occurred.
     */
    void onProvisionError(Exception error);

    /**
     * Called by a session when it successfully completes a provisioning operation.
     */
    void onProvisionCompleted();

  }

  private static final String TAG = "DefaultDrmSession";

  private static final int MSG_PROVISION = 0;
  private static final int MSG_KEYS = 1;
  private static final int MAX_LICENSE_DURATION_TO_RENEW = 60;

  /** The DRM scheme datas, or null if this session uses offline keys. */
  public final @Nullable List<SchemeData> schemeDatas;

  private final ExoMediaDrm<T> mediaDrm;
  private final ProvisioningManager<T> provisioningManager;
<<<<<<< HEAD
  private final SchemeData schemeData;
=======
>>>>>>> 6f6f381b
  private final @DefaultDrmSessionManager.Mode int mode;
  private final HashMap<String, String> optionalKeyRequestParameters;
  private final EventDispatcher<DefaultDrmSessionEventListener> eventDispatcher;
  private final int initialDrmRequestRetryCount;

  /* package */ final MediaDrmCallback callback;
  /* package */ final UUID uuid;
  /* package */ final PostResponseHandler postResponseHandler;

  private @DrmSession.State int state;
  private int openCount;
  private HandlerThread requestHandlerThread;
  private PostRequestHandler postRequestHandler;
  private T mediaCrypto;
  private DrmSessionException lastException;
  private byte[] sessionId;
  private @Nullable byte[] offlineLicenseKeySetId;

  private KeyRequest currentKeyRequest;
  private ProvisionRequest currentProvisionRequest;

  private Object currentKeyRequest;
  private Object currentProvisionRequest;

  /**
   * Instantiates a new DRM session.
   *
   * @param uuid The UUID of the drm scheme.
   * @param mediaDrm The media DRM.
   * @param provisioningManager The manager for provisioning.
<<<<<<< HEAD
   * @param schemeData The DRM data for this session, or null if a {@code offlineLicenseKeySetId} is
   *     provided.
=======
   * @param schemeDatas DRM scheme datas for this session, or null if an {@code
   *     offlineLicenseKeySetId} is provided.
>>>>>>> 6f6f381b
   * @param mode The DRM mode.
   * @param offlineLicenseKeySetId The offline license key set identifier, or null when not using
   *     offline keys.
   * @param optionalKeyRequestParameters The optional key request parameters.
   * @param callback The media DRM callback.
   * @param playbackLooper The playback looper.
   * @param eventDispatcher The dispatcher for DRM session manager events.
   * @param initialDrmRequestRetryCount The number of times to retry for initial provisioning and
   *     key request before reporting error.
   */
  public DefaultDrmSession(
      UUID uuid,
      ExoMediaDrm<T> mediaDrm,
      ProvisioningManager<T> provisioningManager,
<<<<<<< HEAD
      @Nullable SchemeData schemeData,
=======
      @Nullable List<SchemeData> schemeDatas,
>>>>>>> 6f6f381b
      @DefaultDrmSessionManager.Mode int mode,
      @Nullable byte[] offlineLicenseKeySetId,
      HashMap<String, String> optionalKeyRequestParameters,
      MediaDrmCallback callback,
      Looper playbackLooper,
      EventDispatcher<DefaultDrmSessionEventListener> eventDispatcher,
      int initialDrmRequestRetryCount) {
    this.uuid = uuid;
    this.provisioningManager = provisioningManager;
    this.mediaDrm = mediaDrm;
    this.mode = mode;
    this.offlineLicenseKeySetId = offlineLicenseKeySetId;
<<<<<<< HEAD
    this.schemeData = offlineLicenseKeySetId == null ? schemeData : null;
=======
    this.schemeDatas =
        offlineLicenseKeySetId == null ? Collections.unmodifiableList(schemeDatas) : null;
>>>>>>> 6f6f381b
    this.optionalKeyRequestParameters = optionalKeyRequestParameters;
    this.callback = callback;
    this.initialDrmRequestRetryCount = initialDrmRequestRetryCount;
    this.eventDispatcher = eventDispatcher;
    state = STATE_OPENING;

    postResponseHandler = new PostResponseHandler(playbackLooper);
    requestHandlerThread = new HandlerThread("DrmRequestHandler");
    requestHandlerThread.start();
    postRequestHandler = new PostRequestHandler(requestHandlerThread.getLooper());
  }

  // Life cycle.

  public void acquire() {
    if (++openCount == 1) {
      if (state == STATE_ERROR) {
        return;
      }
      if (openInternal(true)) {
        doLicense(true);
      }
    }
  }

  /**
   * @return True if the session is closed and cleaned up, false otherwise.
   */
  public boolean release() {
    if (--openCount == 0) {
      state = STATE_RELEASED;
      postResponseHandler.removeCallbacksAndMessages(null);
      postRequestHandler.removeCallbacksAndMessages(null);
      postRequestHandler = null;
      requestHandlerThread.quit();
      requestHandlerThread = null;
      mediaCrypto = null;
      lastException = null;
      currentKeyRequest = null;
      currentProvisionRequest = null;
      if (sessionId != null) {
        mediaDrm.closeSession(sessionId);
        sessionId = null;
        eventDispatcher.dispatch(DefaultDrmSessionEventListener::onDrmSessionReleased);
      }
      return true;
    }
    return false;
  }

<<<<<<< HEAD
  public boolean hasInitData(byte[] initData) {
    return Arrays.equals(schemeData != null ? schemeData.data : null, initData);
  }

=======
>>>>>>> 6f6f381b
  public boolean hasSessionId(byte[] sessionId) {
    return Arrays.equals(this.sessionId, sessionId);
  }

  @SuppressWarnings("deprecation")
  public void onMediaDrmEvent(int what) {
    if (!isOpen()) {
      return;
    }
    switch (what) {
      case ExoMediaDrm.EVENT_KEY_REQUIRED:
        doLicense(false);
        break;
      case ExoMediaDrm.EVENT_KEY_EXPIRED:
        // When an already expired key is loaded MediaDrm sends this event immediately. Ignore
        // this event if the state isn't STATE_OPENED_WITH_KEYS yet which means we're still
        // waiting for key response.
        onKeysExpired();
        break;
      case ExoMediaDrm.EVENT_PROVISION_REQUIRED:
        state = STATE_OPENED;
        provisioningManager.provisionRequired(this);
        break;
      default:
        break;
    }
  }

  // Provisioning implementation.

  public void provision() {
    currentProvisionRequest = mediaDrm.getProvisionRequest();
    postRequestHandler.post(MSG_PROVISION, currentProvisionRequest, /* allowRetry= */ true);
  }

  public void onProvisionCompleted() {
    if (openInternal(false)) {
      doLicense(true);
    }
  }

  public void onProvisionError(Exception error) {
    onError(error);
  }

  // DrmSession implementation.

  @Override
  @DrmSession.State
  public final int getState() {
    return state;
  }

  @Override
  public final DrmSessionException getError() {
    return state == STATE_ERROR ? lastException : null;
  }

  @Override
  public final T getMediaCrypto() {
    return mediaCrypto;
  }

  @Override
  public Map<String, String> queryKeyStatus() {
    return sessionId == null ? null : mediaDrm.queryKeyStatus(sessionId);
  }

  @Override
  public byte[] getOfflineLicenseKeySetId() {
    return offlineLicenseKeySetId;
  }

  // Internal methods.

  /**
   *  Try to open a session, do provisioning if necessary.
   *  @param allowProvisioning if provisioning is allowed, set this to false when calling from
   *      processing provision response.
   *  @return true on success, false otherwise.
   */
  private boolean openInternal(boolean allowProvisioning) {
    if (isOpen()) {
      // Already opened
      return true;
    }

    try {
      sessionId = mediaDrm.openSession();
      eventDispatcher.dispatch(DefaultDrmSessionEventListener::onDrmSessionAcquired);
      mediaCrypto = mediaDrm.createMediaCrypto(sessionId);
      state = STATE_OPENED;
      return true;
    } catch (NotProvisionedException e) {
      if (allowProvisioning) {
        provisioningManager.provisionRequired(this);
      } else {
        onError(e);
      }
    } catch (Exception e) {
      onError(e);
    }

    return false;
  }

  private void onProvisionResponse(Object request, Object response) {
    if (request != currentProvisionRequest || (state != STATE_OPENING && !isOpen())) {
      // This event is stale.
      return;
    }
    currentProvisionRequest = null;

    if (response instanceof Exception) {
      provisioningManager.onProvisionError((Exception) response);
      return;
    }

    try {
      mediaDrm.provideProvisionResponse((byte[]) response);
    } catch (Exception e) {
      provisioningManager.onProvisionError(e);
      return;
    }

    provisioningManager.onProvisionCompleted();
  }

  private void doLicense(boolean allowRetry) {
    switch (mode) {
      case DefaultDrmSessionManager.MODE_PLAYBACK:
      case DefaultDrmSessionManager.MODE_QUERY:
        if (offlineLicenseKeySetId == null) {
          postKeyRequest(ExoMediaDrm.KEY_TYPE_STREAMING, allowRetry);
        } else if (state == STATE_OPENED_WITH_KEYS || restoreKeys()) {
          long licenseDurationRemainingSec = getLicenseDurationRemainingSec();
          if (mode == DefaultDrmSessionManager.MODE_PLAYBACK
              && licenseDurationRemainingSec <= MAX_LICENSE_DURATION_TO_RENEW) {
            Log.d(TAG, "Offline license has expired or will expire soon. "
                + "Remaining seconds: " + licenseDurationRemainingSec);
            postKeyRequest(ExoMediaDrm.KEY_TYPE_OFFLINE, allowRetry);
          } else if (licenseDurationRemainingSec <= 0) {
            onError(new KeysExpiredException());
          } else {
            state = STATE_OPENED_WITH_KEYS;
            eventDispatcher.dispatch(DefaultDrmSessionEventListener::onDrmKeysRestored);
          }
        }
        break;
      case DefaultDrmSessionManager.MODE_DOWNLOAD:
        if (offlineLicenseKeySetId == null) {
          postKeyRequest(ExoMediaDrm.KEY_TYPE_OFFLINE, allowRetry);
        } else {
          // Renew
          if (restoreKeys()) {
            postKeyRequest(ExoMediaDrm.KEY_TYPE_OFFLINE, allowRetry);
          }
        }
        break;
      case DefaultDrmSessionManager.MODE_RELEASE:
        // It's not necessary to restore the key (and open a session to do that) before releasing it
        // but this serves as a good sanity/fast-failure check.
        if (restoreKeys()) {
          postKeyRequest(ExoMediaDrm.KEY_TYPE_RELEASE, allowRetry);
        }
        break;
      default:
        break;
    }
  }

  private boolean restoreKeys() {
    try {
      mediaDrm.restoreKeys(sessionId, offlineLicenseKeySetId);
      return true;
    } catch (Exception e) {
      Log.e(TAG, "Error trying to restore Widevine keys.", e);
      onError(e);
    }
    return false;
  }

  private long getLicenseDurationRemainingSec() {
    if (!C.WIDEVINE_UUID.equals(uuid)) {
      return Long.MAX_VALUE;
    }
    Pair<Long, Long> pair = WidevineUtil.getLicenseDurationRemainingSec(this);
    return Math.min(pair.first, pair.second);
  }

  private void postKeyRequest(int type, boolean allowRetry) {
    byte[] scope = type == ExoMediaDrm.KEY_TYPE_RELEASE ? offlineLicenseKeySetId : sessionId;
    byte[] initData = null;
    String mimeType = null;
    String licenseServerUrl = null;
    if (schemeData != null) {
      initData = schemeData.data;
      mimeType = schemeData.mimeType;
      licenseServerUrl = schemeData.licenseServerUrl;
    }
    try {
<<<<<<< HEAD
      KeyRequest mediaDrmKeyRequest =
          mediaDrm.getKeyRequest(scope, initData, mimeType, type, optionalKeyRequestParameters);
      currentKeyRequest = Pair.create(mediaDrmKeyRequest, licenseServerUrl);
=======
      currentKeyRequest =
          mediaDrm.getKeyRequest(scope, schemeDatas, type, optionalKeyRequestParameters);
>>>>>>> 6f6f381b
      postRequestHandler.post(MSG_KEYS, currentKeyRequest, allowRetry);
    } catch (Exception e) {
      onKeysError(e);
    }
  }

  private void onKeyResponse(Object request, Object response) {
    if (request != currentKeyRequest || !isOpen()) {
      // This event is stale.
      return;
    }
    currentKeyRequest = null;

    if (response instanceof Exception) {
      onKeysError((Exception) response);
      return;
    }

    try {
      byte[] responseData = (byte[]) response;
      if (mode == DefaultDrmSessionManager.MODE_RELEASE) {
        mediaDrm.provideKeyResponse(offlineLicenseKeySetId, responseData);
        eventDispatcher.dispatch(DefaultDrmSessionEventListener::onDrmKeysRestored);
      } else {
        byte[] keySetId = mediaDrm.provideKeyResponse(sessionId, responseData);
        if ((mode == DefaultDrmSessionManager.MODE_DOWNLOAD
            || (mode == DefaultDrmSessionManager.MODE_PLAYBACK && offlineLicenseKeySetId != null))
            && keySetId != null && keySetId.length != 0) {
          offlineLicenseKeySetId = keySetId;
        }
        state = STATE_OPENED_WITH_KEYS;
        eventDispatcher.dispatch(DefaultDrmSessionEventListener::onDrmKeysLoaded);
      }
    } catch (Exception e) {
      onKeysError(e);
    }
  }

  private void onKeysExpired() {
    if (state == STATE_OPENED_WITH_KEYS) {
      state = STATE_OPENED;
      onError(new KeysExpiredException());
    }
  }

  private void onKeysError(Exception e) {
    if (e instanceof NotProvisionedException) {
      provisioningManager.provisionRequired(this);
    } else {
      onError(e);
    }
  }

  private void onError(final Exception e) {
    lastException = new DrmSessionException(e);
    eventDispatcher.dispatch(listener -> listener.onDrmSessionManagerError(e));
    if (state != STATE_OPENED_WITH_KEYS) {
      state = STATE_ERROR;
    }
  }

  private boolean isOpen() {
    return state == STATE_OPENED || state == STATE_OPENED_WITH_KEYS;
  }

  // Internal classes.

  @SuppressLint("HandlerLeak")
  private class PostResponseHandler extends Handler {

    public PostResponseHandler(Looper looper) {
      super(looper);
    }

    @Override
    public void handleMessage(Message msg) {
      Pair<?, ?> requestAndResponse = (Pair<?, ?>) msg.obj;
      Object request = requestAndResponse.first;
      Object response = requestAndResponse.second;
      switch (msg.what) {
        case MSG_PROVISION:
          onProvisionResponse(request, response);
          break;
        case MSG_KEYS:
          onKeyResponse(request, response);
          break;
        default:
          break;

      }
    }

  }

  @SuppressLint("HandlerLeak")
  private class PostRequestHandler extends Handler {

    public PostRequestHandler(Looper backgroundLooper) {
      super(backgroundLooper);
    }

    void post(int what, Object request, boolean allowRetry) {
      int allowRetryInt = allowRetry ? 1 : 0;
      int errorCount = 0;
      obtainMessage(what, allowRetryInt, errorCount, request).sendToTarget();
    }

    @Override
    @SuppressWarnings("unchecked")
    public void handleMessage(Message msg) {
      Object request = msg.obj;
      Object response;
      try {
        switch (msg.what) {
          case MSG_PROVISION:
            response = callback.executeProvisionRequest(uuid, (ProvisionRequest) request);
            break;
          case MSG_KEYS:
<<<<<<< HEAD
            Pair<KeyRequest, String> keyRequest = (Pair<KeyRequest, String>) request;
            KeyRequest mediaDrmKeyRequest = keyRequest.first;
            String licenseServerUrl = keyRequest.second;
            response = callback.executeKeyRequest(uuid, mediaDrmKeyRequest, licenseServerUrl);
=======
            response = callback.executeKeyRequest(uuid, (KeyRequest) request);
>>>>>>> 6f6f381b
            break;
          default:
            throw new RuntimeException();
        }
      } catch (Exception e) {
        if (maybeRetryRequest(msg)) {
          return;
        }
        response = e;
      }
      postResponseHandler.obtainMessage(msg.what, Pair.create(request, response)).sendToTarget();
    }

    private boolean maybeRetryRequest(Message originalMsg) {
      boolean allowRetry = originalMsg.arg1 == 1;
      if (!allowRetry) {
        return false;
      }
      int errorCount = originalMsg.arg2 + 1;
      if (errorCount > initialDrmRequestRetryCount) {
        return false;
      }
      Message retryMsg = Message.obtain(originalMsg);
      retryMsg.arg2 = errorCount;
      sendMessageDelayed(retryMsg, getRetryDelayMillis(errorCount));
      return true;
    }

    private long getRetryDelayMillis(int errorCount) {
      return Math.min((errorCount - 1) * 1000, 5000);
    }

  }
}<|MERGE_RESOLUTION|>--- conflicted
+++ resolved
@@ -26,10 +26,6 @@
 import android.util.Log;
 import android.util.Pair;
 import com.google.android.exoplayer2.C;
-<<<<<<< HEAD
-import com.google.android.exoplayer2.drm.DefaultDrmSessionEventListener.EventDispatcher;
-=======
->>>>>>> 6f6f381b
 import com.google.android.exoplayer2.drm.DrmInitData.SchemeData;
 import com.google.android.exoplayer2.drm.ExoMediaDrm.KeyRequest;
 import com.google.android.exoplayer2.drm.ExoMediaDrm.ProvisionRequest;
@@ -87,10 +83,6 @@
 
   private final ExoMediaDrm<T> mediaDrm;
   private final ProvisioningManager<T> provisioningManager;
-<<<<<<< HEAD
-  private final SchemeData schemeData;
-=======
->>>>>>> 6f6f381b
   private final @DefaultDrmSessionManager.Mode int mode;
   private final HashMap<String, String> optionalKeyRequestParameters;
   private final EventDispatcher<DefaultDrmSessionEventListener> eventDispatcher;
@@ -112,22 +104,14 @@
   private KeyRequest currentKeyRequest;
   private ProvisionRequest currentProvisionRequest;
 
-  private Object currentKeyRequest;
-  private Object currentProvisionRequest;
-
   /**
    * Instantiates a new DRM session.
    *
    * @param uuid The UUID of the drm scheme.
    * @param mediaDrm The media DRM.
    * @param provisioningManager The manager for provisioning.
-<<<<<<< HEAD
-   * @param schemeData The DRM data for this session, or null if a {@code offlineLicenseKeySetId} is
-   *     provided.
-=======
    * @param schemeDatas DRM scheme datas for this session, or null if an {@code
    *     offlineLicenseKeySetId} is provided.
->>>>>>> 6f6f381b
    * @param mode The DRM mode.
    * @param offlineLicenseKeySetId The offline license key set identifier, or null when not using
    *     offline keys.
@@ -142,11 +126,7 @@
       UUID uuid,
       ExoMediaDrm<T> mediaDrm,
       ProvisioningManager<T> provisioningManager,
-<<<<<<< HEAD
-      @Nullable SchemeData schemeData,
-=======
       @Nullable List<SchemeData> schemeDatas,
->>>>>>> 6f6f381b
       @DefaultDrmSessionManager.Mode int mode,
       @Nullable byte[] offlineLicenseKeySetId,
       HashMap<String, String> optionalKeyRequestParameters,
@@ -159,12 +139,8 @@
     this.mediaDrm = mediaDrm;
     this.mode = mode;
     this.offlineLicenseKeySetId = offlineLicenseKeySetId;
-<<<<<<< HEAD
-    this.schemeData = offlineLicenseKeySetId == null ? schemeData : null;
-=======
     this.schemeDatas =
         offlineLicenseKeySetId == null ? Collections.unmodifiableList(schemeDatas) : null;
->>>>>>> 6f6f381b
     this.optionalKeyRequestParameters = optionalKeyRequestParameters;
     this.callback = callback;
     this.initialDrmRequestRetryCount = initialDrmRequestRetryCount;
@@ -215,13 +191,6 @@
     return false;
   }
 
-<<<<<<< HEAD
-  public boolean hasInitData(byte[] initData) {
-    return Arrays.equals(schemeData != null ? schemeData.data : null, initData);
-  }
-
-=======
->>>>>>> 6f6f381b
   public boolean hasSessionId(byte[] sessionId) {
     return Arrays.equals(this.sessionId, sessionId);
   }
@@ -414,23 +383,9 @@
 
   private void postKeyRequest(int type, boolean allowRetry) {
     byte[] scope = type == ExoMediaDrm.KEY_TYPE_RELEASE ? offlineLicenseKeySetId : sessionId;
-    byte[] initData = null;
-    String mimeType = null;
-    String licenseServerUrl = null;
-    if (schemeData != null) {
-      initData = schemeData.data;
-      mimeType = schemeData.mimeType;
-      licenseServerUrl = schemeData.licenseServerUrl;
-    }
     try {
-<<<<<<< HEAD
-      KeyRequest mediaDrmKeyRequest =
-          mediaDrm.getKeyRequest(scope, initData, mimeType, type, optionalKeyRequestParameters);
-      currentKeyRequest = Pair.create(mediaDrmKeyRequest, licenseServerUrl);
-=======
       currentKeyRequest =
           mediaDrm.getKeyRequest(scope, schemeDatas, type, optionalKeyRequestParameters);
->>>>>>> 6f6f381b
       postRequestHandler.post(MSG_KEYS, currentKeyRequest, allowRetry);
     } catch (Exception e) {
       onKeysError(e);
@@ -549,14 +504,7 @@
             response = callback.executeProvisionRequest(uuid, (ProvisionRequest) request);
             break;
           case MSG_KEYS:
-<<<<<<< HEAD
-            Pair<KeyRequest, String> keyRequest = (Pair<KeyRequest, String>) request;
-            KeyRequest mediaDrmKeyRequest = keyRequest.first;
-            String licenseServerUrl = keyRequest.second;
-            response = callback.executeKeyRequest(uuid, mediaDrmKeyRequest, licenseServerUrl);
-=======
             response = callback.executeKeyRequest(uuid, (KeyRequest) request);
->>>>>>> 6f6f381b
             break;
           default:
             throw new RuntimeException();
