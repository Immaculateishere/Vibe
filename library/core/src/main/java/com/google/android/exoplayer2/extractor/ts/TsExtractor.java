--- conflicted
+++ resolved
@@ -206,11 +206,6 @@
 
   @Override
   public void seek(long position, long timeUs) {
-<<<<<<< HEAD
-    for (TimestampAdjuster timestampAdjuster : timestampAdjusters) {
-      timestampAdjuster.reset();
-      timestampAdjuster.setFirstSampleTimestampUs(timeUs);
-=======
     Assertions.checkState(mode != MODE_HLS);
     int timestampAdjustersCount = timestampAdjusters.size();
     for (int i = 0; i < timestampAdjustersCount; i++) {
@@ -231,7 +226,6 @@
     }
     if (timeUs != 0 && tsBinarySearchSeeker != null) {
       tsBinarySearchSeeker.setSeekTargetUs(timeUs);
->>>>>>> b34c4641
     }
     tsPacketBuffer.reset();
     continuityCounters.clear();
