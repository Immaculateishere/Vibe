--- conflicted
+++ resolved
@@ -13,15 +13,11 @@
 // limitations under the License.
 apply plugin: 'com.android.library'
 apply plugin: 'com.github.dcendents.android-maven'
-<<<<<<< HEAD
-apply plugin: 'bintray-release'
-=======
 apply plugin: "bintray-release"
 
 configurations {
     deployerJars
 }
->>>>>>> ef3ec112
 
 configurations {
     deployerJars
