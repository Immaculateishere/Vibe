--- conflicted
+++ resolved
@@ -12,16 +12,12 @@
 // See the License for the specific language governing permissions and
 // limitations under the License.
 apply plugin: 'com.android.library'
-<<<<<<< HEAD
 apply plugin: 'com.github.dcendents.android-maven'
 apply plugin: 'bintray-release'
 
 configurations {
     deployerJars
 }
-=======
-apply plugin: 'bintray-release'
->>>>>>> 861d6749
 
 android {
     compileSdkVersion 21
@@ -80,11 +76,7 @@
     userOrg = 'google'
     groupId = 'com.google.android.exoplayer'
     artifactId = 'exoplayer'
-<<<<<<< HEAD
-    version = 'r1.2.4'
-=======
     version = 'r1.2.3'
->>>>>>> 861d6749
     description = 'The ExoPlayer library.'
     website = 'https://github.com/google/ExoPlayer'
 }