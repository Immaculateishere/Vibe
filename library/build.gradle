--- conflicted
+++ resolved
@@ -40,7 +40,6 @@
 }
 
 dependencies {
-<<<<<<< HEAD
     deployerJars "org.kuali.maven.wagons:maven-s3-wagon:1.2.1"
 }
 
@@ -54,8 +53,6 @@
     }
 }
 uploadArchives.dependsOn 'install'
-=======
-}
 
 android.libraryVariants.all { variant ->
     def name = variant.buildType.name
@@ -66,5 +63,4 @@
     task.dependsOn variant.javaCompile
     task.from variant.javaCompile.destinationDir
     artifacts.add('archives', task);
-}
->>>>>>> 79c2f535
+}