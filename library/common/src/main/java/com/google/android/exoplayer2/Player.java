/*
 * Copyright (C) 2017 The Android Open Source Project
 *
 * Licensed under the Apache License, Version 2.0 (the "License");
 * you may not use this file except in compliance with the License.
 * You may obtain a copy of the License at
 *
 *      http://www.apache.org/licenses/LICENSE-2.0
 *
 * Unless required by applicable law or agreed to in writing, software
 * distributed under the License is distributed on an "AS IS" BASIS,
 * WITHOUT WARRANTIES OR CONDITIONS OF ANY KIND, either express or implied.
 * See the License for the specific language governing permissions and
 * limitations under the License.
 */
package com.google.android.exoplayer2;

import static java.lang.annotation.ElementType.FIELD;
import static java.lang.annotation.ElementType.LOCAL_VARIABLE;
import static java.lang.annotation.ElementType.METHOD;
import static java.lang.annotation.ElementType.PARAMETER;
import static java.lang.annotation.ElementType.TYPE_USE;

import android.os.Bundle;
import android.os.Looper;
import android.view.Surface;
import android.view.SurfaceHolder;
import android.view.SurfaceView;
import android.view.TextureView;
import androidx.annotation.FloatRange;
import androidx.annotation.IntDef;
import androidx.annotation.IntRange;
import androidx.annotation.Nullable;
import com.google.android.exoplayer2.audio.AudioAttributes;
import com.google.android.exoplayer2.metadata.Metadata;
import com.google.android.exoplayer2.source.TrackGroupArray;
import com.google.android.exoplayer2.text.Cue;
import com.google.android.exoplayer2.trackselection.TrackSelection;
import com.google.android.exoplayer2.trackselection.TrackSelectionArray;
import com.google.android.exoplayer2.trackselection.TrackSelectionParameters;
import com.google.android.exoplayer2.util.BundleableUtil;
import com.google.android.exoplayer2.util.FlagSet;
import com.google.android.exoplayer2.util.Util;
import com.google.android.exoplayer2.video.VideoSize;
import com.google.common.base.Objects;
import java.lang.annotation.Documented;
import java.lang.annotation.Retention;
import java.lang.annotation.RetentionPolicy;
import java.lang.annotation.Target;
import java.util.ArrayList;
import java.util.List;

/**
 * A media player interface defining traditional high-level functionality, such as the ability to
 * play, pause, seek and query properties of the currently playing media.
 *
 * <p>This interface includes some convenience methods that can be implemented by calling other
 * methods in the interface. {@link BasePlayer} implements these convenience methods so inheriting
 * {@link BasePlayer} is recommended when implementing the interface so that only the minimal set of
 * required methods can be implemented.
 *
 * <p>Some important properties of media players that implement this interface are:
 *
 * <ul>
 *   <li>They can provide a {@link Timeline} representing the structure of the media being played,
 *       which can be obtained by calling {@link #getCurrentTimeline()}.
 *   <li>They can provide a {@link TracksInfo} defining the currently available tracks and which are
 *       selected to be rendered, which can be obtained by calling {@link #getCurrentTracksInfo()}.
 * </ul>
 */
public interface Player {

  /**
   * Listener of changes in player state.
   *
   * <p>All methods have no-op default implementations to allow selective overrides.
   *
   * <p>Listeners can choose to implement individual events (e.g. {@link
   * #onIsPlayingChanged(boolean)}) or {@link #onEvents(Player, Events)}, which is called after one
   * or more events occurred together.
   *
   * @deprecated Use {@link Player.Listener}.
   */
  @Deprecated
  interface EventListener {

    /**
     * Called when the timeline has been refreshed.
     *
     * <p>Note that the current {@link MediaItem} or playback position may change as a result of a
     * timeline change. If playback can't continue smoothly because of this timeline change, a
     * separate {@link #onPositionDiscontinuity(PositionInfo, PositionInfo, int)} callback will be
     * triggered.
     *
     * <p>{@link #onEvents(Player, Events)} will also be called to report this event along with
     * other events that happen in the same {@link Looper} message queue iteration.
     *
     * @param timeline The latest timeline. Never null, but may be empty.
     * @param reason The {@link TimelineChangeReason} responsible for this timeline change.
     */
    default void onTimelineChanged(Timeline timeline, @TimelineChangeReason int reason) {}

    /**
     * Called when playback transitions to a media item or starts repeating a media item according
     * to the current {@link #getRepeatMode() repeat mode}.
     *
     * <p>Note that this callback is also called when the playlist becomes non-empty or empty as a
     * consequence of a playlist change.
     *
     * <p>{@link #onEvents(Player, Events)} will also be called to report this event along with
     * other events that happen in the same {@link Looper} message queue iteration.
     *
     * @param mediaItem The {@link MediaItem}. May be null if the playlist becomes empty.
     * @param reason The reason for the transition.
     */
    default void onMediaItemTransition(
        @Nullable MediaItem mediaItem, @MediaItemTransitionReason int reason) {}

    /**
     * Called when the available or selected tracks change.
     *
     * <p>{@link #onEvents(Player, Events)} will also be called to report this event along with
     * other events that happen in the same {@link Looper} message queue iteration.
     *
     * @param trackGroups The available tracks. Never null, but may be of length zero.
     * @param trackSelections The selected tracks. Never null, but may contain null elements. A
     *     concrete implementation may include null elements if it has a fixed number of renderer
     *     components, wishes to report a TrackSelection for each of them, and has one or more
     *     renderer components that is not assigned any selected tracks.
     * @deprecated Use {@link #onTracksInfoChanged(TracksInfo)} instead.
     */
    @Deprecated
    default void onTracksChanged(
        TrackGroupArray trackGroups, TrackSelectionArray trackSelections) {}

    /**
     * Called when the available or selected tracks change.
     *
     * <p>{@link #onEvents(Player, Events)} will also be called to report this event along with
     * other events that happen in the same {@link Looper} message queue iteration.
     *
     * @param tracksInfo The available tracks information. Never null, but may be of length zero.
     */
    default void onTracksInfoChanged(TracksInfo tracksInfo) {}

    /**
     * Called when the combined {@link MediaMetadata} changes.
     *
     * <p>The provided {@link MediaMetadata} is a combination of the {@link MediaItem#mediaMetadata}
     * and the static and dynamic metadata from the {@link TrackSelection#getFormat(int) track
     * selections' formats} and {@link Listener#onMetadata(Metadata)}. If a field is populated in
     * the {@link MediaItem#mediaMetadata}, it will be prioritised above the same field coming from
     * static or dynamic metadata.
     *
     * <p>This method may be called multiple times in quick succession.
     *
     * <p>{@link #onEvents(Player, Events)} will also be called to report this event along with
     * other events that happen in the same {@link Looper} message queue iteration.
     *
     * @param mediaMetadata The combined {@link MediaMetadata}.
     */
    default void onMediaMetadataChanged(MediaMetadata mediaMetadata) {}

    /** Called when the playlist {@link MediaMetadata} changes. */
    default void onPlaylistMetadataChanged(MediaMetadata mediaMetadata) {}

    /**
     * Called when the player starts or stops loading the source.
     *
     * <p>{@link #onEvents(Player, Events)} will also be called to report this event along with
     * other events that happen in the same {@link Looper} message queue iteration.
     *
     * @param isLoading Whether the source is currently being loaded.
     */
    default void onIsLoadingChanged(boolean isLoading) {}

    /** @deprecated Use {@link #onIsLoadingChanged(boolean)} instead. */
    @Deprecated
    default void onLoadingChanged(boolean isLoading) {}

    /**
     * Called when the value returned from {@link #isCommandAvailable(int)} changes for at least one
     * {@link Command}.
     *
     * <p>{@link #onEvents(Player, Events)} will also be called to report this event along with
     * other events that happen in the same {@link Looper} message queue iteration.
     *
     * @param availableCommands The available {@link Commands}.
     */
    default void onAvailableCommandsChanged(Commands availableCommands) {}

    /**
     * Called when the value returned from {@link #getTrackSelectionParameters()} changes.
     *
     * <p>{@link #onEvents(Player, Events)} will also be called to report this event along with
     * other events that happen in the same {@link Looper} message queue iteration.
     *
     * @param parameters The new {@link TrackSelectionParameters}.
     */
    default void onTrackSelectionParametersChanged(TrackSelectionParameters parameters) {}

    /**
     * @deprecated Use {@link #onPlaybackStateChanged(int)} and {@link
     *     #onPlayWhenReadyChanged(boolean, int)} instead.
     */
    @Deprecated
    default void onPlayerStateChanged(boolean playWhenReady, @State int playbackState) {}

    /**
     * Called when the value returned from {@link #getPlaybackState()} changes.
     *
     * <p>{@link #onEvents(Player, Events)} will also be called to report this event along with
     * other events that happen in the same {@link Looper} message queue iteration.
     *
     * @param playbackState The new playback {@link State state}.
     */
    default void onPlaybackStateChanged(@State int playbackState) {}

    /**
     * Called when the value returned from {@link #getPlayWhenReady()} changes.
     *
     * <p>{@link #onEvents(Player, Events)} will also be called to report this event along with
     * other events that happen in the same {@link Looper} message queue iteration.
     *
     * @param playWhenReady Whether playback will proceed when ready.
     * @param reason The {@link PlayWhenReadyChangeReason reason} for the change.
     */
    default void onPlayWhenReadyChanged(
        boolean playWhenReady, @PlayWhenReadyChangeReason int reason) {}

    /**
     * Called when the value returned from {@link #getPlaybackSuppressionReason()} changes.
     *
     * <p>{@link #onEvents(Player, Events)} will also be called to report this event along with
     * other events that happen in the same {@link Looper} message queue iteration.
     *
     * @param playbackSuppressionReason The current {@link PlaybackSuppressionReason}.
     */
    default void onPlaybackSuppressionReasonChanged(
        @PlaybackSuppressionReason int playbackSuppressionReason) {}

    /**
     * Called when the value of {@link #isPlaying()} changes.
     *
     * <p>{@link #onEvents(Player, Events)} will also be called to report this event along with
     * other events that happen in the same {@link Looper} message queue iteration.
     *
     * @param isPlaying Whether the player is playing.
     */
    default void onIsPlayingChanged(boolean isPlaying) {}

    /**
     * Called when the value of {@link #getRepeatMode()} changes.
     *
     * <p>{@link #onEvents(Player, Events)} will also be called to report this event along with
     * other events that happen in the same {@link Looper} message queue iteration.
     *
     * @param repeatMode The {@link RepeatMode} used for playback.
     */
    default void onRepeatModeChanged(@RepeatMode int repeatMode) {}

    /**
     * Called when the value of {@link #getShuffleModeEnabled()} changes.
     *
     * <p>{@link #onEvents(Player, Events)} will also be called to report this event along with
     * other events that happen in the same {@link Looper} message queue iteration.
     *
     * @param shuffleModeEnabled Whether shuffling of {@link MediaItem media items} is enabled.
     */
    default void onShuffleModeEnabledChanged(boolean shuffleModeEnabled) {}

    /**
     * Called when an error occurs. The playback state will transition to {@link #STATE_IDLE}
     * immediately after this method is called. The player instance can still be used, and {@link
     * #release()} must still be called on the player should it no longer be required.
     *
     * <p>{@link #onEvents(Player, Events)} will also be called to report this event along with
     * other events that happen in the same {@link Looper} message queue iteration.
     *
     * <p>Implementations of Player may pass an instance of a subclass of {@link PlaybackException}
     * to this method in order to include more information about the error.
     *
     * @param error The error.
     */
    default void onPlayerError(PlaybackException error) {}

    /**
     * Called when the {@link PlaybackException} returned by {@link #getPlayerError()} changes.
     *
     * <p>{@link #onEvents(Player, Events)} will also be called to report this event along with
     * other events that happen in the same {@link Looper} message queue iteration.
     *
     * <p>Implementations of Player may pass an instance of a subclass of {@link PlaybackException}
     * to this method in order to include more information about the error.
     *
     * @param error The new error, or null if the error is being cleared.
     */
    default void onPlayerErrorChanged(@Nullable PlaybackException error) {}

    /**
     * @deprecated Use {@link #onPositionDiscontinuity(PositionInfo, PositionInfo, int)} instead.
     */
    @Deprecated
    default void onPositionDiscontinuity(@DiscontinuityReason int reason) {}

    /**
     * Called when a position discontinuity occurs.
     *
     * <p>A position discontinuity occurs when the playing period changes, the playback position
     * jumps within the period currently being played, or when the playing period has been skipped
     * or removed.
     *
     * <p>{@link #onEvents(Player, Events)} will also be called to report this event along with
     * other events that happen in the same {@link Looper} message queue iteration.
     *
     * @param oldPosition The position before the discontinuity.
     * @param newPosition The position after the discontinuity.
     * @param reason The {@link DiscontinuityReason} responsible for the discontinuity.
     */
    default void onPositionDiscontinuity(
        PositionInfo oldPosition, PositionInfo newPosition, @DiscontinuityReason int reason) {}

    /**
     * Called when the current playback parameters change. The playback parameters may change due to
     * a call to {@link #setPlaybackParameters(PlaybackParameters)}, or the player itself may change
     * them (for example, if audio playback switches to passthrough or offload mode, where speed
     * adjustment is no longer possible).
     *
     * <p>{@link #onEvents(Player, Events)} will also be called to report this event along with
     * other events that happen in the same {@link Looper} message queue iteration.
     *
     * @param playbackParameters The playback parameters.
     */
    default void onPlaybackParametersChanged(PlaybackParameters playbackParameters) {}

    /**
     * Called when the value of {@link #getSeekBackIncrement()} changes.
     *
     * <p>{@link #onEvents(Player, Events)} will also be called to report this event along with
     * other events that happen in the same {@link Looper} message queue iteration.
     *
     * @param seekBackIncrementMs The {@link #seekBack()} increment, in milliseconds.
     */
    default void onSeekBackIncrementChanged(long seekBackIncrementMs) {}

    /**
     * Called when the value of {@link #getSeekForwardIncrement()} changes.
     *
     * <p>{@link #onEvents(Player, Events)} will also be called to report this event along with
     * other events that happen in the same {@link Looper} message queue iteration.
     *
     * @param seekForwardIncrementMs The {@link #seekForward()} increment, in milliseconds.
     */
    default void onSeekForwardIncrementChanged(long seekForwardIncrementMs) {}

    /**
     * Called when the value of {@link #getMaxSeekToPreviousPosition()} changes.
     *
     * <p>{@link #onEvents(Player, Events)} will also be called to report this event along with
     * other events that happen in the same {@link Looper} message queue iteration.
     *
     * @param maxSeekToPreviousPositionMs The maximum position for which {@link #seekToPrevious()}
     *     seeks to the previous position, in milliseconds.
     */
    default void onMaxSeekToPreviousPositionChanged(long maxSeekToPreviousPositionMs) {}

    /**
     * @deprecated Seeks are processed without delay. Listen to {@link
     *     #onPositionDiscontinuity(PositionInfo, PositionInfo, int)} with reason {@link
     *     #DISCONTINUITY_REASON_SEEK} instead.
     */
    @Deprecated
    default void onSeekProcessed() {}

    /**
     * Called when one or more player states changed.
     *
     * <p>State changes and events that happen within one {@link Looper} message queue iteration are
     * reported together and only after all individual callbacks were triggered.
     *
     * <p>Only state changes represented by {@link Event events} are reported through this method.
     *
     * <p>Listeners should prefer this method over individual callbacks in the following cases:
     *
     * <ul>
     *   <li>They intend to trigger the same logic for multiple events (e.g. when updating a UI for
     *       both {@link #onPlaybackStateChanged(int)} and {@link #onPlayWhenReadyChanged(boolean,
     *       int)}).
     *   <li>They need access to the {@link Player} object to trigger further events (e.g. to call
     *       {@link Player#seekTo(long)} after a {@link #onMediaItemTransition(MediaItem, int)}).
     *   <li>They intend to use multiple state values together or in combination with {@link Player}
     *       getter methods. For example using {@link #getCurrentMediaItemIndex()} with the {@code
     *       timeline} provided in {@link #onTimelineChanged(Timeline, int)} is only safe from
     *       within this method.
     *   <li>They are interested in events that logically happened together (e.g {@link
     *       #onPlaybackStateChanged(int)} to {@link #STATE_BUFFERING} because of {@link
     *       #onMediaItemTransition(MediaItem, int)}).
     * </ul>
     *
     * @param player The {@link Player} whose state changed. Use the getters to obtain the latest
     *     states.
     * @param events The {@link Events} that happened in this iteration, indicating which player
     *     states changed.
     */
    default void onEvents(Player player, Events events) {}
  }

  /** A set of {@link Event events}. */
  final class Events {

    private final FlagSet flags;

    /**
     * Creates an instance.
     *
     * @param flags The {@link FlagSet} containing the {@link Event events}.
     */
    public Events(FlagSet flags) {
      this.flags = flags;
    }

    /**
     * Returns whether the given {@link Event} occurred.
     *
     * @param event The {@link Event}.
     * @return Whether the {@link Event} occurred.
     */
    public boolean contains(@Event int event) {
      return flags.contains(event);
    }

    /**
     * Returns whether any of the given {@link Event events} occurred.
     *
     * @param events The {@link Event events}.
     * @return Whether any of the {@link Event events} occurred.
     */
    public boolean containsAny(@Event int... events) {
      return flags.containsAny(events);
    }

    /** Returns the number of events in the set. */
    public int size() {
      return flags.size();
    }

    /**
     * Returns the {@link Event} at the given index.
     *
     * <p>Although index-based access is possible, it doesn't imply a particular order of these
     * events.
     *
     * @param index The index. Must be between 0 (inclusive) and {@link #size()} (exclusive).
     * @return The {@link Event} at the given index.
     * @throws IndexOutOfBoundsException If index is outside the allowed range.
     */
    public @Event int get(int index) {
      return flags.get(index);
    }

    @Override
    public int hashCode() {
      return flags.hashCode();
    }

    @Override
    public boolean equals(@Nullable Object obj) {
      if (this == obj) {
        return true;
      }
      if (!(obj instanceof Events)) {
        return false;
      }
      Events other = (Events) obj;
      return flags.equals(other.flags);
    }
  }

  /** Position info describing a playback position involved in a discontinuity. */
  final class PositionInfo implements Bundleable {

    /**
     * The UID of the window, or {@code null} if the timeline is {@link Timeline#isEmpty() empty}.
     */
    @Nullable public final Object windowUid;
    /** @deprecated Use {@link #mediaItemIndex} instead. */
    @Deprecated public final int windowIndex;
    /** The media item index. */
    public final int mediaItemIndex;
    /** The media item, or {@code null} if the timeline is {@link Timeline#isEmpty() empty}. */
    @Nullable public final MediaItem mediaItem;
    /**
     * The UID of the period, or {@code null} if the timeline is {@link Timeline#isEmpty() empty}.
     */
    @Nullable public final Object periodUid;
    /** The period index. */
    public final int periodIndex;
    /** The playback position, in milliseconds. */
    public final long positionMs;
    /**
     * The content position, in milliseconds.
     *
     * <p>If {@link #adGroupIndex} is {@link C#INDEX_UNSET}, this is the same as {@link
     * #positionMs}.
     */
    public final long contentPositionMs;
    /**
     * The ad group index if the playback position is within an ad, {@link C#INDEX_UNSET} otherwise.
     */
    public final int adGroupIndex;
    /**
     * The index of the ad within the ad group if the playback position is within an ad, {@link
     * C#INDEX_UNSET} otherwise.
     */
    public final int adIndexInAdGroup;

    /**
     * @deprecated Use {@link #PositionInfo(Object, int, MediaItem, Object, int, long, long, int,
     *     int)} instead.
     */
    @Deprecated
    public PositionInfo(
        @Nullable Object windowUid,
        int mediaItemIndex,
        @Nullable Object periodUid,
        int periodIndex,
        long positionMs,
        long contentPositionMs,
        int adGroupIndex,
        int adIndexInAdGroup) {
      this(
          windowUid,
          mediaItemIndex,
          MediaItem.EMPTY,
          periodUid,
          periodIndex,
          positionMs,
          contentPositionMs,
          adGroupIndex,
          adIndexInAdGroup);
    }

    /** Creates an instance. */
    public PositionInfo(
        @Nullable Object windowUid,
        int mediaItemIndex,
        @Nullable MediaItem mediaItem,
        @Nullable Object periodUid,
        int periodIndex,
        long positionMs,
        long contentPositionMs,
        int adGroupIndex,
        int adIndexInAdGroup) {
      this.windowUid = windowUid;
      this.windowIndex = mediaItemIndex;
      this.mediaItemIndex = mediaItemIndex;
      this.mediaItem = mediaItem;
      this.periodUid = periodUid;
      this.periodIndex = periodIndex;
      this.positionMs = positionMs;
      this.contentPositionMs = contentPositionMs;
      this.adGroupIndex = adGroupIndex;
      this.adIndexInAdGroup = adIndexInAdGroup;
    }

    @Override
    public boolean equals(@Nullable Object o) {
      if (this == o) {
        return true;
      }
      if (o == null || getClass() != o.getClass()) {
        return false;
      }
      PositionInfo that = (PositionInfo) o;
      return mediaItemIndex == that.mediaItemIndex
          && periodIndex == that.periodIndex
          && positionMs == that.positionMs
          && contentPositionMs == that.contentPositionMs
          && adGroupIndex == that.adGroupIndex
          && adIndexInAdGroup == that.adIndexInAdGroup
          && Objects.equal(windowUid, that.windowUid)
          && Objects.equal(periodUid, that.periodUid)
          && Objects.equal(mediaItem, that.mediaItem);
    }

    @Override
    public int hashCode() {
      return Objects.hashCode(
          windowUid,
          mediaItemIndex,
          mediaItem,
          periodUid,
          periodIndex,
          positionMs,
          contentPositionMs,
          adGroupIndex,
          adIndexInAdGroup);
    }

    // Bundleable implementation.
    @Documented
    @Retention(RetentionPolicy.SOURCE)
    @IntDef({
      FIELD_MEDIA_ITEM_INDEX,
      FIELD_MEDIA_ITEM,
      FIELD_PERIOD_INDEX,
      FIELD_POSITION_MS,
      FIELD_CONTENT_POSITION_MS,
      FIELD_AD_GROUP_INDEX,
      FIELD_AD_INDEX_IN_AD_GROUP
    })
    private @interface FieldNumber {}

    private static final int FIELD_MEDIA_ITEM_INDEX = 0;
    private static final int FIELD_MEDIA_ITEM = 1;
    private static final int FIELD_PERIOD_INDEX = 2;
    private static final int FIELD_POSITION_MS = 3;
    private static final int FIELD_CONTENT_POSITION_MS = 4;
    private static final int FIELD_AD_GROUP_INDEX = 5;
    private static final int FIELD_AD_INDEX_IN_AD_GROUP = 6;

    /**
     * {@inheritDoc}
     *
     * <p>It omits the {@link #windowUid} and {@link #periodUid} fields. The {@link #windowUid} and
     * {@link #periodUid} of an instance restored by {@link #CREATOR} will always be {@code null}.
     */
    @Override
    public Bundle toBundle() {
      Bundle bundle = new Bundle();
      bundle.putInt(keyForField(FIELD_MEDIA_ITEM_INDEX), mediaItemIndex);
      bundle.putBundle(keyForField(FIELD_MEDIA_ITEM), BundleableUtil.toNullableBundle(mediaItem));
      bundle.putInt(keyForField(FIELD_PERIOD_INDEX), periodIndex);
      bundle.putLong(keyForField(FIELD_POSITION_MS), positionMs);
      bundle.putLong(keyForField(FIELD_CONTENT_POSITION_MS), contentPositionMs);
      bundle.putInt(keyForField(FIELD_AD_GROUP_INDEX), adGroupIndex);
      bundle.putInt(keyForField(FIELD_AD_INDEX_IN_AD_GROUP), adIndexInAdGroup);
      return bundle;
    }

    /** Object that can restore {@link PositionInfo} from a {@link Bundle}. */
    public static final Creator<PositionInfo> CREATOR = PositionInfo::fromBundle;

    private static PositionInfo fromBundle(Bundle bundle) {
      int mediaItemIndex =
          bundle.getInt(keyForField(FIELD_MEDIA_ITEM_INDEX), /* defaultValue= */ C.INDEX_UNSET);
      @Nullable
      MediaItem mediaItem =
          BundleableUtil.fromNullableBundle(
              MediaItem.CREATOR, bundle.getBundle(keyForField(FIELD_MEDIA_ITEM)));
      int periodIndex =
          bundle.getInt(keyForField(FIELD_PERIOD_INDEX), /* defaultValue= */ C.INDEX_UNSET);
      long positionMs =
          bundle.getLong(keyForField(FIELD_POSITION_MS), /* defaultValue= */ C.TIME_UNSET);
      long contentPositionMs =
          bundle.getLong(keyForField(FIELD_CONTENT_POSITION_MS), /* defaultValue= */ C.TIME_UNSET);
      int adGroupIndex =
          bundle.getInt(keyForField(FIELD_AD_GROUP_INDEX), /* defaultValue= */ C.INDEX_UNSET);
      int adIndexInAdGroup =
          bundle.getInt(keyForField(FIELD_AD_INDEX_IN_AD_GROUP), /* defaultValue= */ C.INDEX_UNSET);
      return new PositionInfo(
          /* windowUid= */ null,
          mediaItemIndex,
          mediaItem,
          /* periodUid= */ null,
          periodIndex,
          positionMs,
          contentPositionMs,
          adGroupIndex,
          adIndexInAdGroup);
    }

    private static String keyForField(@FieldNumber int field) {
      return Integer.toString(field, Character.MAX_RADIX);
    }
  }

  /**
   * A set of {@link Command commands}.
   *
   * <p>Instances are immutable.
   */
  final class Commands implements Bundleable {

    /** A builder for {@link Commands} instances. */
    public static final class Builder {

      @Command
      private static final int[] SUPPORTED_COMMANDS = {
        COMMAND_PLAY_PAUSE,
        COMMAND_PREPARE,
        COMMAND_STOP,
        COMMAND_SEEK_TO_DEFAULT_POSITION,
        COMMAND_SEEK_IN_CURRENT_MEDIA_ITEM,
        COMMAND_SEEK_TO_PREVIOUS_MEDIA_ITEM,
        COMMAND_SEEK_TO_PREVIOUS,
        COMMAND_SEEK_TO_NEXT_MEDIA_ITEM,
        COMMAND_SEEK_TO_NEXT,
        COMMAND_SEEK_TO_MEDIA_ITEM,
        COMMAND_SEEK_BACK,
        COMMAND_SEEK_FORWARD,
        COMMAND_SET_SPEED_AND_PITCH,
        COMMAND_SET_SHUFFLE_MODE,
        COMMAND_SET_REPEAT_MODE,
        COMMAND_GET_CURRENT_MEDIA_ITEM,
        COMMAND_GET_TIMELINE,
        COMMAND_GET_MEDIA_ITEMS_METADATA,
        COMMAND_SET_MEDIA_ITEMS_METADATA,
        COMMAND_CHANGE_MEDIA_ITEMS,
        COMMAND_GET_AUDIO_ATTRIBUTES,
        COMMAND_GET_VOLUME,
        COMMAND_GET_DEVICE_VOLUME,
        COMMAND_SET_VOLUME,
        COMMAND_SET_DEVICE_VOLUME,
        COMMAND_ADJUST_DEVICE_VOLUME,
        COMMAND_SET_VIDEO_SURFACE,
        COMMAND_GET_TEXT,
        COMMAND_SET_TRACK_SELECTION_PARAMETERS,
        COMMAND_GET_TRACK_INFOS,
      };

      private final FlagSet.Builder flagsBuilder;

      /** Creates a builder. */
      public Builder() {
        flagsBuilder = new FlagSet.Builder();
      }

      private Builder(Commands commands) {
        flagsBuilder = new FlagSet.Builder();
        flagsBuilder.addAll(commands.flags);
      }

      /**
       * Adds a {@link Command}.
       *
       * @param command A {@link Command}.
       * @return This builder.
       * @throws IllegalStateException If {@link #build()} has already been called.
       */
      public Builder add(@Command int command) {
        flagsBuilder.add(command);
        return this;
      }

      /**
       * Adds a {@link Command} if the provided condition is true. Does nothing otherwise.
       *
       * @param command A {@link Command}.
       * @param condition A condition.
       * @return This builder.
       * @throws IllegalStateException If {@link #build()} has already been called.
       */
      public Builder addIf(@Command int command, boolean condition) {
        flagsBuilder.addIf(command, condition);
        return this;
      }

      /**
       * Adds {@link Command commands}.
       *
       * @param commands The {@link Command commands} to add.
       * @return This builder.
       * @throws IllegalStateException If {@link #build()} has already been called.
       */
      public Builder addAll(@Command int... commands) {
        flagsBuilder.addAll(commands);
        return this;
      }

      /**
       * Adds {@link Commands}.
       *
       * @param commands The set of {@link Command commands} to add.
       * @return This builder.
       * @throws IllegalStateException If {@link #build()} has already been called.
       */
      public Builder addAll(Commands commands) {
        flagsBuilder.addAll(commands.flags);
        return this;
      }

      /**
       * Adds all existing {@link Command commands}.
       *
       * @return This builder.
       * @throws IllegalStateException If {@link #build()} has already been called.
       */
      public Builder addAllCommands() {
        flagsBuilder.addAll(SUPPORTED_COMMANDS);
        return this;
      }

      /**
       * Removes a {@link Command}.
       *
       * @param command A {@link Command}.
       * @return This builder.
       * @throws IllegalStateException If {@link #build()} has already been called.
       */
      public Builder remove(@Command int command) {
        flagsBuilder.remove(command);
        return this;
      }

      /**
       * Removes a {@link Command} if the provided condition is true. Does nothing otherwise.
       *
       * @param command A {@link Command}.
       * @param condition A condition.
       * @return This builder.
       * @throws IllegalStateException If {@link #build()} has already been called.
       */
      public Builder removeIf(@Command int command, boolean condition) {
        flagsBuilder.removeIf(command, condition);
        return this;
      }

      /**
       * Removes {@link Command commands}.
       *
       * @param commands The {@link Command commands} to remove.
       * @return This builder.
       * @throws IllegalStateException If {@link #build()} has already been called.
       */
      public Builder removeAll(@Command int... commands) {
        flagsBuilder.removeAll(commands);
        return this;
      }

      /**
       * Builds a {@link Commands} instance.
       *
       * @throws IllegalStateException If this method has already been called.
       */
      public Commands build() {
        return new Commands(flagsBuilder.build());
      }
    }

    /** An empty set of commands. */
    public static final Commands EMPTY = new Builder().build();

    private final FlagSet flags;

    private Commands(FlagSet flags) {
      this.flags = flags;
    }

    /** Returns a {@link Builder} initialized with the values of this instance. */
    public Builder buildUpon() {
      return new Builder(this);
    }

    /** Returns whether the set of commands contains the specified {@link Command}. */
    public boolean contains(@Command int command) {
      return flags.contains(command);
    }

    /** Returns the number of commands in this set. */
    public int size() {
      return flags.size();
    }

    /**
     * Returns the {@link Command} at the given index.
     *
     * @param index The index. Must be between 0 (inclusive) and {@link #size()} (exclusive).
     * @return The {@link Command} at the given index.
     * @throws IndexOutOfBoundsException If index is outside the allowed range.
     */
    public @Command int get(int index) {
      return flags.get(index);
    }

    @Override
    public boolean equals(@Nullable Object obj) {
      if (this == obj) {
        return true;
      }
      if (!(obj instanceof Commands)) {
        return false;
      }
      Commands commands = (Commands) obj;
      return flags.equals(commands.flags);
    }

    @Override
    public int hashCode() {
      return flags.hashCode();
    }

    // Bundleable implementation.

    @Documented
    @Retention(RetentionPolicy.SOURCE)
    @IntDef({FIELD_COMMANDS})
    private @interface FieldNumber {}

    private static final int FIELD_COMMANDS = 0;

    @Override
    public Bundle toBundle() {
      Bundle bundle = new Bundle();
      ArrayList<Integer> commandsBundle = new ArrayList<>();
      for (int i = 0; i < flags.size(); i++) {
        commandsBundle.add(flags.get(i));
      }
      bundle.putIntegerArrayList(keyForField(FIELD_COMMANDS), commandsBundle);
      return bundle;
    }

    /** Object that can restore {@link Commands} from a {@link Bundle}. */
    public static final Creator<Commands> CREATOR = Commands::fromBundle;

    private static Commands fromBundle(Bundle bundle) {
      @Nullable
      ArrayList<Integer> commands = bundle.getIntegerArrayList(keyForField(FIELD_COMMANDS));
      if (commands == null) {
        return Commands.EMPTY;
      }
      Builder builder = new Builder();
      for (int i = 0; i < commands.size(); i++) {
        builder.add(commands.get(i));
      }
      return builder.build();
    }

    private static String keyForField(@FieldNumber int field) {
      return Integer.toString(field, Character.MAX_RADIX);
    }
  }

  /**
   * Listener of all changes in the Player.
   *
   * <p>All methods have no-op default implementations to allow selective overrides.
   */
  interface Listener extends EventListener {

    @Override
    default void onTimelineChanged(Timeline timeline, @TimelineChangeReason int reason) {}

    @Override
    default void onMediaItemTransition(
        @Nullable MediaItem mediaItem, @MediaItemTransitionReason int reason) {}

    @Override
    default void onTracksInfoChanged(TracksInfo tracksInfo) {}

    @Override
    default void onIsLoadingChanged(boolean isLoading) {}

    @Override
    default void onAvailableCommandsChanged(Commands availableCommands) {}

    @Override
    default void onPlaybackStateChanged(@State int playbackState) {}

    @Override
    default void onPlayWhenReadyChanged(
        boolean playWhenReady, @PlayWhenReadyChangeReason int reason) {}

    @Override
    default void onPlaybackSuppressionReasonChanged(
        @PlaybackSuppressionReason int playbackSuppressionReason) {}

    @Override
    default void onIsPlayingChanged(boolean isPlaying) {}

    @Override
    default void onRepeatModeChanged(@RepeatMode int repeatMode) {}

    @Override
    default void onShuffleModeEnabledChanged(boolean shuffleModeEnabled) {}

    @Override
    default void onPlayerError(PlaybackException error) {}

    @Override
    default void onPlayerErrorChanged(@Nullable PlaybackException error) {}

    @Override
    default void onPositionDiscontinuity(
        PositionInfo oldPosition, PositionInfo newPosition, @DiscontinuityReason int reason) {}

    @Override
    default void onPlaybackParametersChanged(PlaybackParameters playbackParameters) {}

    @Override
    default void onSeekForwardIncrementChanged(long seekForwardIncrementMs) {}

    @Override
    default void onSeekBackIncrementChanged(long seekBackIncrementMs) {}

    /**
     * Called when the audio session ID changes.
     *
     * @param audioSessionId The audio session ID.
     */
    default void onAudioSessionIdChanged(int audioSessionId) {}

    /**
     * Called when the audio attributes change.
     *
     * @param audioAttributes The audio attributes.
     */
    default void onAudioAttributesChanged(AudioAttributes audioAttributes) {}

    /**
     * Called when the volume changes.
     *
     * @param volume The new volume, with 0 being silence and 1 being unity gain.
     */
    default void onVolumeChanged(float volume) {}

    /**
     * Called when skipping silences is enabled or disabled in the audio stream.
     *
     * @param skipSilenceEnabled Whether skipping silences in the audio stream is enabled.
     */
    default void onSkipSilenceEnabledChanged(boolean skipSilenceEnabled) {}

    /** Called when the device information changes. */
    default void onDeviceInfoChanged(DeviceInfo deviceInfo) {}

    /** Called when the device volume or mute state changes. */
    default void onDeviceVolumeChanged(int volume, boolean muted) {}

    @Override
    default void onEvents(Player player, Events events) {}

    /**
     * Called each time there's a change in the size of the video being rendered.
     *
     * @param videoSize The new size of the video.
     */
    default void onVideoSizeChanged(VideoSize videoSize) {}

    /**
     * Called each time there's a change in the size of the surface onto which the video is being
     * rendered.
     *
     * @param width The surface width in pixels. May be {@link C#LENGTH_UNSET} if unknown, or 0 if
     *     the video is not rendered onto a surface.
     * @param height The surface height in pixels. May be {@link C#LENGTH_UNSET} if unknown, or 0 if
     *     the video is not rendered onto a surface.
     */
    default void onSurfaceSizeChanged(int width, int height) {}

    /**
     * Called when a frame is rendered for the first time since setting the surface, or since the
     * renderer was reset, or since the stream being rendered was changed.
     */
    default void onRenderedFirstFrame() {}

    /**
     * Called when there is a change in the {@link Cue Cues}.
     *
     * <p>{@code cues} is in ascending order of priority. If any of the cue boxes overlap when
     * displayed, the {@link Cue} nearer the end of the list should be shown on top.
     *
     * @param cues The {@link Cue Cues}. May be empty.
     */
    default void onCues(List<Cue> cues) {}

    /**
     * Called when there is metadata associated with the current playback time.
     *
     * @param metadata The metadata.
     */
    default void onMetadata(Metadata metadata) {}

    @Override
    default void onMediaMetadataChanged(MediaMetadata mediaMetadata) {}

    @Override
    default void onPlaylistMetadataChanged(MediaMetadata mediaMetadata) {}
  }

  /**
   * Playback state. One of {@link #STATE_IDLE}, {@link #STATE_BUFFERING}, {@link #STATE_READY} or
   * {@link #STATE_ENDED}.
   */
  @Documented
  @Retention(RetentionPolicy.SOURCE)
  @Target({FIELD, METHOD, PARAMETER, LOCAL_VARIABLE, TYPE_USE})
  @IntDef({STATE_IDLE, STATE_BUFFERING, STATE_READY, STATE_ENDED})
  @interface State {}
  /**
   * The player is idle, meaning it holds only limited resources. The player must be {@link
   * #prepare() prepared} before it will play the media.
   */
  int STATE_IDLE = 1;
  /**
   * The player is not able to immediately play the media, but is doing work toward being able to do
   * so. This state typically occurs when the player needs to buffer more data before playback can
   * start.
   */
  int STATE_BUFFERING = 2;
  /**
   * The player is able to immediately play from its current position. The player will be playing if
   * {@link #getPlayWhenReady()} is true, and paused otherwise.
   */
  int STATE_READY = 3;
  /** The player has finished playing the media. */
  int STATE_ENDED = 4;

  /**
   * Reasons for {@link #getPlayWhenReady() playWhenReady} changes. One of {@link
   * #PLAY_WHEN_READY_CHANGE_REASON_USER_REQUEST}, {@link
   * #PLAY_WHEN_READY_CHANGE_REASON_AUDIO_FOCUS_LOSS}, {@link
   * #PLAY_WHEN_READY_CHANGE_REASON_AUDIO_BECOMING_NOISY}, {@link
   * #PLAY_WHEN_READY_CHANGE_REASON_REMOTE} or {@link
   * #PLAY_WHEN_READY_CHANGE_REASON_END_OF_MEDIA_ITEM}.
   */
  @Documented
  @Retention(RetentionPolicy.SOURCE)
  @Target({FIELD, METHOD, PARAMETER, LOCAL_VARIABLE, TYPE_USE})
  @IntDef({
    PLAY_WHEN_READY_CHANGE_REASON_USER_REQUEST,
    PLAY_WHEN_READY_CHANGE_REASON_AUDIO_FOCUS_LOSS,
    PLAY_WHEN_READY_CHANGE_REASON_AUDIO_BECOMING_NOISY,
    PLAY_WHEN_READY_CHANGE_REASON_REMOTE,
    PLAY_WHEN_READY_CHANGE_REASON_END_OF_MEDIA_ITEM
  })
  @interface PlayWhenReadyChangeReason {}
  /** Playback has been started or paused by a call to {@link #setPlayWhenReady(boolean)}. */
  int PLAY_WHEN_READY_CHANGE_REASON_USER_REQUEST = 1;
  /** Playback has been paused because of a loss of audio focus. */
  int PLAY_WHEN_READY_CHANGE_REASON_AUDIO_FOCUS_LOSS = 2;
  /** Playback has been paused to avoid becoming noisy. */
  int PLAY_WHEN_READY_CHANGE_REASON_AUDIO_BECOMING_NOISY = 3;
  /** Playback has been started or paused because of a remote change. */
  int PLAY_WHEN_READY_CHANGE_REASON_REMOTE = 4;
  /** Playback has been paused at the end of a media item. */
  int PLAY_WHEN_READY_CHANGE_REASON_END_OF_MEDIA_ITEM = 5;

  /**
   * Reason why playback is suppressed even though {@link #getPlayWhenReady()} is {@code true}. One
   * of {@link #PLAYBACK_SUPPRESSION_REASON_NONE} or {@link
   * #PLAYBACK_SUPPRESSION_REASON_TRANSIENT_AUDIO_FOCUS_LOSS}.
   */
  @Documented
  @Retention(RetentionPolicy.SOURCE)
  @Target({FIELD, METHOD, PARAMETER, LOCAL_VARIABLE, TYPE_USE})
  @IntDef({
    PLAYBACK_SUPPRESSION_REASON_NONE,
    PLAYBACK_SUPPRESSION_REASON_TRANSIENT_AUDIO_FOCUS_LOSS
  })
  @interface PlaybackSuppressionReason {}
  /** Playback is not suppressed. */
  int PLAYBACK_SUPPRESSION_REASON_NONE = 0;
  /** Playback is suppressed due to transient audio focus loss. */
  int PLAYBACK_SUPPRESSION_REASON_TRANSIENT_AUDIO_FOCUS_LOSS = 1;

  /**
   * Repeat modes for playback. One of {@link #REPEAT_MODE_OFF}, {@link #REPEAT_MODE_ONE} or {@link
   * #REPEAT_MODE_ALL}.
   */
  @Documented
  @Retention(RetentionPolicy.SOURCE)
  @Target({FIELD, METHOD, PARAMETER, LOCAL_VARIABLE, TYPE_USE})
  @IntDef({REPEAT_MODE_OFF, REPEAT_MODE_ONE, REPEAT_MODE_ALL})
  @interface RepeatMode {}
  /**
   * （顺序播放）
   *
   * Normal playback without repetition. "Previous" and "Next" actions move to the previous and next
   * {@link MediaItem} respectively, and do nothing when there is no previous or next {@link
   * MediaItem} to move to.
   */
  int REPEAT_MODE_OFF = 0;
  /**
   * Repeats the currently playing {@link MediaItem} infinitely during ongoing playback. "Previous"
   * and "Next" actions behave as they do in {@link #REPEAT_MODE_OFF}, moving to the previous and
   * next {@link MediaItem} respectively, and doing nothing when there is no previous or next {@link
   * MediaItem} to move to.
   */
  int REPEAT_MODE_ONE = 1;
  /**
   * 重复播放
   *
   * Repeats the entire timeline infinitely. "Previous" and "Next" actions behave as they do in
   * {@link #REPEAT_MODE_OFF}, but with looping at the ends so that "Previous" when playing the
   * first {@link MediaItem} will move to the last {@link MediaItem}, and "Next" when playing the
   * last {@link MediaItem} will move to the first {@link MediaItem}.
   */
  int REPEAT_MODE_ALL = 2;

  /**
   * Reasons for position discontinuities. One of {@link #DISCONTINUITY_REASON_AUTO_TRANSITION},
   * {@link #DISCONTINUITY_REASON_SEEK}, {@link #DISCONTINUITY_REASON_SEEK_ADJUSTMENT}, {@link
   * #DISCONTINUITY_REASON_SKIP}, {@link #DISCONTINUITY_REASON_REMOVE} or {@link
   * #DISCONTINUITY_REASON_INTERNAL}.
   */
  @Documented
  @Retention(RetentionPolicy.SOURCE)
  @Target({FIELD, METHOD, PARAMETER, LOCAL_VARIABLE, TYPE_USE})
  @IntDef({
    DISCONTINUITY_REASON_AUTO_TRANSITION,
    DISCONTINUITY_REASON_SEEK,
    DISCONTINUITY_REASON_SEEK_ADJUSTMENT,
    DISCONTINUITY_REASON_SKIP,
    DISCONTINUITY_REASON_REMOVE,
    DISCONTINUITY_REASON_INTERNAL
  })
  @interface DiscontinuityReason {}
  /**
   * Automatic playback transition from one period in the timeline to the next. The period index may
   * be the same as it was before the discontinuity in case the current period is repeated.
   *
   * <p>This reason also indicates an automatic transition from the content period to an inserted ad
   * period or vice versa. Or a transition caused by another player (e.g. multiple controllers can
   * control the same playback on a remote device).
   */
  int DISCONTINUITY_REASON_AUTO_TRANSITION = 0;
  /** Seek within the current period or to another period. */
  int DISCONTINUITY_REASON_SEEK = 1;
  /**
   * Seek adjustment due to being unable to seek to the requested position or because the seek was
   * permitted to be inexact.
   */
  int DISCONTINUITY_REASON_SEEK_ADJUSTMENT = 2;
  /** Discontinuity introduced by a skipped period (for instance a skipped ad). */
  int DISCONTINUITY_REASON_SKIP = 3;
  /** Discontinuity caused by the removal of the current period from the {@link Timeline}. */
  int DISCONTINUITY_REASON_REMOVE = 4;
  /** Discontinuity introduced internally (e.g. by the source). */
  int DISCONTINUITY_REASON_INTERNAL = 5;

  /**
   * Reasons for timeline changes. One of {@link #TIMELINE_CHANGE_REASON_PLAYLIST_CHANGED} or {@link
   * #TIMELINE_CHANGE_REASON_SOURCE_UPDATE}.
   */
  @Documented
  @Retention(RetentionPolicy.SOURCE)
  @Target({FIELD, METHOD, PARAMETER, LOCAL_VARIABLE, TYPE_USE})
  @IntDef({TIMELINE_CHANGE_REASON_PLAYLIST_CHANGED, TIMELINE_CHANGE_REASON_SOURCE_UPDATE})
  @interface TimelineChangeReason {}
  /** Timeline changed as a result of a change of the playlist items or the order of the items. */
  int TIMELINE_CHANGE_REASON_PLAYLIST_CHANGED = 0;
  /**
   * Timeline changed as a result of a source update (e.g. result of a dynamic update by the played
   * media).
   *
   * <p>This reason also indicates a change caused by another player (e.g. multiple controllers can
   * control the same playback on the remote device).
   */
  int TIMELINE_CHANGE_REASON_SOURCE_UPDATE = 1;

  /**
   * Reasons for media item transitions. One of {@link #MEDIA_ITEM_TRANSITION_REASON_REPEAT}, {@link
   * #MEDIA_ITEM_TRANSITION_REASON_AUTO}, {@link #MEDIA_ITEM_TRANSITION_REASON_SEEK} or {@link
   * #MEDIA_ITEM_TRANSITION_REASON_PLAYLIST_CHANGED}.
   */
  @Documented
  @Retention(RetentionPolicy.SOURCE)
  @Target({FIELD, METHOD, PARAMETER, LOCAL_VARIABLE, TYPE_USE})
  @IntDef({
    MEDIA_ITEM_TRANSITION_REASON_REPEAT,
    MEDIA_ITEM_TRANSITION_REASON_AUTO,
    MEDIA_ITEM_TRANSITION_REASON_SEEK,
    MEDIA_ITEM_TRANSITION_REASON_PLAYLIST_CHANGED
  })
  @interface MediaItemTransitionReason {}
  /** The media item has been repeated. */
  int MEDIA_ITEM_TRANSITION_REASON_REPEAT = 0;
  /**
   * Playback has automatically transitioned to the next media item.
   *
   * <p>This reason also indicates a transition caused by another player (e.g. multiple controllers
   * can control the same playback on a remote device).
   */
  int MEDIA_ITEM_TRANSITION_REASON_AUTO = 1;
  /** A seek to another media item has occurred. */
  int MEDIA_ITEM_TRANSITION_REASON_SEEK = 2;
  /**
   * The current media item has changed because of a change in the playlist. This can either be if
   * the media item previously being played has been removed, or when the playlist becomes non-empty
   * after being empty.
   */
  int MEDIA_ITEM_TRANSITION_REASON_PLAYLIST_CHANGED = 3;

  /**
   * Events that can be reported via {@link Listener#onEvents(Player, Events)}.
   *
   * <p>One of the {@link Player}{@code .EVENT_*} values.
   */
  @Documented
  @Retention(RetentionPolicy.SOURCE)
  @Target({FIELD, METHOD, PARAMETER, LOCAL_VARIABLE, TYPE_USE})
  @IntDef({
    EVENT_TIMELINE_CHANGED,
    EVENT_MEDIA_ITEM_TRANSITION,
    EVENT_TRACKS_CHANGED,
    EVENT_IS_LOADING_CHANGED,
    EVENT_PLAYBACK_STATE_CHANGED,
    EVENT_PLAY_WHEN_READY_CHANGED,
    EVENT_PLAYBACK_SUPPRESSION_REASON_CHANGED,
    EVENT_IS_PLAYING_CHANGED,
    EVENT_REPEAT_MODE_CHANGED,
    EVENT_SHUFFLE_MODE_ENABLED_CHANGED,
    EVENT_PLAYER_ERROR,
    EVENT_POSITION_DISCONTINUITY,
    EVENT_PLAYBACK_PARAMETERS_CHANGED,
    EVENT_AVAILABLE_COMMANDS_CHANGED,
    EVENT_MEDIA_METADATA_CHANGED,
    EVENT_PLAYLIST_METADATA_CHANGED,
    EVENT_SEEK_BACK_INCREMENT_CHANGED,
    EVENT_SEEK_FORWARD_INCREMENT_CHANGED,
    EVENT_MAX_SEEK_TO_PREVIOUS_POSITION_CHANGED,
    EVENT_TRACK_SELECTION_PARAMETERS_CHANGED,
  })
  @interface Event {}
  /** {@link #getCurrentTimeline()} changed. */
  int EVENT_TIMELINE_CHANGED = 0;
  /** {@link #getCurrentMediaItem()} changed or the player started repeating the current item. */
  int EVENT_MEDIA_ITEM_TRANSITION = 1;
  /** {@link #getCurrentTracksInfo()} changed. */
  int EVENT_TRACKS_CHANGED = 2;
  /** {@link #isLoading()} ()} changed. */
  int EVENT_IS_LOADING_CHANGED = 3;
  /** {@link #getPlaybackState()} changed. */
  int EVENT_PLAYBACK_STATE_CHANGED = 4;
  /** {@link #getPlayWhenReady()} changed. */
  int EVENT_PLAY_WHEN_READY_CHANGED = 5;
  /** {@link #getPlaybackSuppressionReason()} changed. */
  int EVENT_PLAYBACK_SUPPRESSION_REASON_CHANGED = 6;
  /** {@link #isPlaying()} changed. */
  int EVENT_IS_PLAYING_CHANGED = 7;
  /** {@link #getRepeatMode()} changed. */
  int EVENT_REPEAT_MODE_CHANGED = 8;
  /** {@link #getShuffleModeEnabled()} changed. */
  int EVENT_SHUFFLE_MODE_ENABLED_CHANGED = 9;
  /** {@link #getPlayerError()} changed. */
  int EVENT_PLAYER_ERROR = 10;
  /**
   * A position discontinuity occurred. See {@link Listener#onPositionDiscontinuity(PositionInfo,
   * PositionInfo, int)}.
   */
  int EVENT_POSITION_DISCONTINUITY = 11;
  /** {@link #getPlaybackParameters()} changed. */
  int EVENT_PLAYBACK_PARAMETERS_CHANGED = 12;
  /** {@link #isCommandAvailable(int)} changed for at least one {@link Command}. */
  int EVENT_AVAILABLE_COMMANDS_CHANGED = 13;
  /** {@link #getMediaMetadata()} changed. */
  int EVENT_MEDIA_METADATA_CHANGED = 14;
  /** {@link #getPlaylistMetadata()} changed. */
  int EVENT_PLAYLIST_METADATA_CHANGED = 15;
  /** {@link #getSeekBackIncrement()} changed. */
  int EVENT_SEEK_BACK_INCREMENT_CHANGED = 16;
  /** {@link #getSeekForwardIncrement()} changed. */
  int EVENT_SEEK_FORWARD_INCREMENT_CHANGED = 17;
  /** {@link #getMaxSeekToPreviousPosition()} changed. */
  int EVENT_MAX_SEEK_TO_PREVIOUS_POSITION_CHANGED = 18;
  /** {@link #getTrackSelectionParameters()} changed. */
  int EVENT_TRACK_SELECTION_PARAMETERS_CHANGED = 19;

  /**
   * Commands that can be executed on a {@code Player}. One of {@link #COMMAND_PLAY_PAUSE}, {@link
   * #COMMAND_PREPARE}, {@link #COMMAND_STOP}, {@link #COMMAND_SEEK_TO_DEFAULT_POSITION}, {@link
   * #COMMAND_SEEK_IN_CURRENT_MEDIA_ITEM}, {@link #COMMAND_SEEK_TO_PREVIOUS_MEDIA_ITEM}, {@link
   * #COMMAND_SEEK_TO_PREVIOUS}, {@link #COMMAND_SEEK_TO_NEXT_MEDIA_ITEM}, {@link
   * #COMMAND_SEEK_TO_NEXT}, {@link #COMMAND_SEEK_TO_MEDIA_ITEM}, {@link #COMMAND_SEEK_BACK}, {@link
   * #COMMAND_SEEK_FORWARD}, {@link #COMMAND_SET_SPEED_AND_PITCH}, {@link
   * #COMMAND_SET_SHUFFLE_MODE}, {@link #COMMAND_SET_REPEAT_MODE}, {@link
   * #COMMAND_GET_CURRENT_MEDIA_ITEM}, {@link #COMMAND_GET_TIMELINE}, {@link
   * #COMMAND_GET_MEDIA_ITEMS_METADATA}, {@link #COMMAND_SET_MEDIA_ITEMS_METADATA}, {@link
   * #COMMAND_CHANGE_MEDIA_ITEMS}, {@link #COMMAND_GET_AUDIO_ATTRIBUTES}, {@link
   * #COMMAND_GET_VOLUME}, {@link #COMMAND_GET_DEVICE_VOLUME}, {@link #COMMAND_SET_VOLUME}, {@link
   * #COMMAND_SET_DEVICE_VOLUME}, {@link #COMMAND_ADJUST_DEVICE_VOLUME}, {@link
   * #COMMAND_SET_VIDEO_SURFACE}, {@link #COMMAND_GET_TEXT}, {@link
   * #COMMAND_SET_TRACK_SELECTION_PARAMETERS} or {@link #COMMAND_GET_TRACK_INFOS}.
   */
  @Documented
  @Retention(RetentionPolicy.SOURCE)
  @Target({FIELD, METHOD, PARAMETER, LOCAL_VARIABLE, TYPE_USE})
  @IntDef({
    COMMAND_INVALID,
    COMMAND_PLAY_PAUSE,
    COMMAND_PREPARE,
    COMMAND_STOP,
    COMMAND_SEEK_TO_DEFAULT_POSITION,
    COMMAND_SEEK_IN_CURRENT_MEDIA_ITEM,
    COMMAND_SEEK_TO_PREVIOUS_MEDIA_ITEM,
    COMMAND_SEEK_TO_PREVIOUS,
    COMMAND_SEEK_TO_NEXT_MEDIA_ITEM,
    COMMAND_SEEK_TO_NEXT,
    COMMAND_SEEK_TO_MEDIA_ITEM,
    COMMAND_SEEK_BACK,
    COMMAND_SEEK_FORWARD,
    COMMAND_SET_SPEED_AND_PITCH,
    COMMAND_SET_SHUFFLE_MODE,
    COMMAND_SET_REPEAT_MODE,
    COMMAND_GET_CURRENT_MEDIA_ITEM,
    COMMAND_GET_TIMELINE,
    COMMAND_GET_MEDIA_ITEMS_METADATA,
    COMMAND_SET_MEDIA_ITEMS_METADATA,
    COMMAND_CHANGE_MEDIA_ITEMS,
    COMMAND_GET_AUDIO_ATTRIBUTES,
    COMMAND_GET_VOLUME,
    COMMAND_GET_DEVICE_VOLUME,
    COMMAND_SET_VOLUME,
    COMMAND_SET_DEVICE_VOLUME,
    COMMAND_ADJUST_DEVICE_VOLUME,
    COMMAND_SET_VIDEO_SURFACE,
    COMMAND_GET_TEXT,
    COMMAND_SET_TRACK_SELECTION_PARAMETERS,
    COMMAND_GET_TRACK_INFOS,
  })
  @interface Command {}
  /** Command to start, pause or resume playback. */
  int COMMAND_PLAY_PAUSE = 1;
  /** Command to prepare the player. */
  int COMMAND_PREPARE = 2;
  /** Command to stop playback or release the player. */
  int COMMAND_STOP = 3;
  /** Command to seek to the default position of the current {@link MediaItem}. */
  int COMMAND_SEEK_TO_DEFAULT_POSITION = 4;
  /** Command to seek anywhere into the current {@link MediaItem}. */
  int COMMAND_SEEK_IN_CURRENT_MEDIA_ITEM = 5;
  /** @deprecated Use {@link #COMMAND_SEEK_IN_CURRENT_MEDIA_ITEM} instead. */
  @Deprecated int COMMAND_SEEK_IN_CURRENT_WINDOW = COMMAND_SEEK_IN_CURRENT_MEDIA_ITEM;
  /** Command to seek to the default position of the previous {@link MediaItem}. */
  int COMMAND_SEEK_TO_PREVIOUS_MEDIA_ITEM = 6;
  /** @deprecated Use {@link #COMMAND_SEEK_TO_PREVIOUS_MEDIA_ITEM} instead. */
  @Deprecated int COMMAND_SEEK_TO_PREVIOUS_WINDOW = COMMAND_SEEK_TO_PREVIOUS_MEDIA_ITEM;
  /** Command to seek to an earlier position in the current or previous {@link MediaItem}. */
  int COMMAND_SEEK_TO_PREVIOUS = 7;
  /** Command to seek to the default position of the next {@link MediaItem}. */
  int COMMAND_SEEK_TO_NEXT_MEDIA_ITEM = 8;
  /** @deprecated Use {@link #COMMAND_SEEK_TO_NEXT_MEDIA_ITEM} instead. */
  @Deprecated int COMMAND_SEEK_TO_NEXT_WINDOW = COMMAND_SEEK_TO_NEXT_MEDIA_ITEM;
  /** Command to seek to a later position in the current or next {@link MediaItem}. */
  int COMMAND_SEEK_TO_NEXT = 9;
  /** Command to seek anywhere in any {@link MediaItem}. */
  int COMMAND_SEEK_TO_MEDIA_ITEM = 10;
  /** @deprecated Use {@link #COMMAND_SEEK_TO_MEDIA_ITEM} instead. */
  @Deprecated int COMMAND_SEEK_TO_WINDOW = COMMAND_SEEK_TO_MEDIA_ITEM;
  /** Command to seek back by a fixed increment into the current {@link MediaItem}. */
  int COMMAND_SEEK_BACK = 11;
  /** Command to seek forward by a fixed increment into the current {@link MediaItem}. */
  int COMMAND_SEEK_FORWARD = 12;
  /** Command to set the playback speed and pitch. */
  int COMMAND_SET_SPEED_AND_PITCH = 13;
  /** Command to enable shuffling. */
  int COMMAND_SET_SHUFFLE_MODE = 14;
  /** Command to set the repeat mode. */
  int COMMAND_SET_REPEAT_MODE = 15;
  /** Command to get the currently playing {@link MediaItem}. */
  int COMMAND_GET_CURRENT_MEDIA_ITEM = 16;
  /** Command to get the information about the current timeline. */
  int COMMAND_GET_TIMELINE = 17;
  /** Command to get the {@link MediaItem MediaItems} metadata. */
  int COMMAND_GET_MEDIA_ITEMS_METADATA = 18;
  /** Command to set the {@link MediaItem MediaItems} metadata. */
  int COMMAND_SET_MEDIA_ITEMS_METADATA = 19;
  /** Command to change the {@link MediaItem MediaItems} in the playlist. */
  int COMMAND_CHANGE_MEDIA_ITEMS = 20;
  /** Command to get the player current {@link AudioAttributes}. */
  int COMMAND_GET_AUDIO_ATTRIBUTES = 21;
  /** Command to get the player volume. */
  int COMMAND_GET_VOLUME = 22;
  /** Command to get the device volume and whether it is muted. */
  int COMMAND_GET_DEVICE_VOLUME = 23;
  /** Command to set the player volume. */
  int COMMAND_SET_VOLUME = 24;
  /** Command to set the device volume and mute it. */
  int COMMAND_SET_DEVICE_VOLUME = 25;
  /** Command to increase and decrease the device volume and mute it. */
  int COMMAND_ADJUST_DEVICE_VOLUME = 26;
  /** Command to set and clear the surface on which to render the video. */
  int COMMAND_SET_VIDEO_SURFACE = 27;
  /** Command to get the text that should currently be displayed by the player. */
  int COMMAND_GET_TEXT = 28;
  /** Command to set the player's track selection parameters. */
  int COMMAND_SET_TRACK_SELECTION_PARAMETERS = 29;
  /** Command to get track infos. */
  int COMMAND_GET_TRACK_INFOS = 30;

  /** Represents an invalid {@link Command}. */
  int COMMAND_INVALID = -1;

  /**
   * Returns the {@link Looper} associated with the application thread that's used to access the
   * player and on which player events are received.
   */
  Looper getApplicationLooper();

  /**
   * Registers a listener to receive all events from the player.
   *
   * <p>The listener's methods will be called on the thread associated with {@link
   * #getApplicationLooper()}.
   *
   * @param listener The listener to register.
   */
  void addListener(Listener listener);

  /**
   * Unregister a listener registered through {@link #addListener(Listener)}. The listener will no
   * longer receive events.
   *
   * @param listener The listener to unregister.
   */
  void removeListener(Listener listener);

  /**
   * Clears the playlist, adds the specified {@link MediaItem MediaItems} and resets the position to
   * the default position.
   *
   * @param mediaItems The new {@link MediaItem MediaItems}.
   */
  void setMediaItems(List<MediaItem> mediaItems);

  /**
   * Clears the playlist and adds the specified {@link MediaItem MediaItems}.
   *
   * @param mediaItems The new {@link MediaItem MediaItems}.
   * @param resetPosition Whether the playback position should be reset to the default position in
   *     the first {@link Timeline.Window}. If false, playback will start from the position defined
   *     by {@link #getCurrentMediaItemIndex()} and {@link #getCurrentPosition()}.
   */
  void setMediaItems(List<MediaItem> mediaItems, boolean resetPosition);

  /**
   * Clears the playlist and adds the specified {@link MediaItem MediaItems}.
   *
   * @param mediaItems The new {@link MediaItem MediaItems}.
   * @param startIndex The {@link MediaItem} index to start playback from. If {@link C#INDEX_UNSET}
   *     is passed, the current position is not reset.
   * @param startPositionMs The position in milliseconds to start playback from. If {@link
   *     C#TIME_UNSET} is passed, the default position of the given {@link MediaItem} is used. In
   *     any case, if {@code startIndex} is set to {@link C#INDEX_UNSET}, this parameter is ignored
   *     and the position is not reset at all.
   * @throws IllegalSeekPositionException If the provided {@code startIndex} is not within the
   *     bounds of the list of media items.
   */
  void setMediaItems(List<MediaItem> mediaItems, int startIndex, long startPositionMs);

  /**
   * Clears the playlist, adds the specified {@link MediaItem} and resets the position to the
   * default position.
   *
   * @param mediaItem The new {@link MediaItem}.
   */
  void setMediaItem(MediaItem mediaItem);

  /**
   * Clears the playlist and adds the specified {@link MediaItem}.
   *
   * @param mediaItem The new {@link MediaItem}.
   * @param startPositionMs The position in milliseconds to start playback from.
   */
  void setMediaItem(MediaItem mediaItem, long startPositionMs);

  /**
   * Clears the playlist and adds the specified {@link MediaItem}.
   *
   * @param mediaItem The new {@link MediaItem}.
   * @param resetPosition Whether the playback position should be reset to the default position. If
   *     false, playback will start from the position defined by {@link #getCurrentMediaItemIndex()}
   *     and {@link #getCurrentPosition()}.
   */
  void setMediaItem(MediaItem mediaItem, boolean resetPosition);

  /**
   * Adds a media item to the end of the playlist.
   *
   * @param mediaItem The {@link MediaItem} to add.
   */
  void addMediaItem(MediaItem mediaItem);

  /**
   * Adds a media item at the given index of the playlist.
   *
   * @param index The index at which to add the media item. If the index is larger than the size of
   *     the playlist, the media item is added to the end of the playlist.
   * @param mediaItem The {@link MediaItem} to add.
   */
  void addMediaItem(int index, MediaItem mediaItem);

  /**
   * Adds a list of media items to the end of the playlist.
   *
   * @param mediaItems The {@link MediaItem MediaItems} to add.
   */
  void addMediaItems(List<MediaItem> mediaItems);

  /**
   * Adds a list of media items at the given index of the playlist.
   *
   * @param index The index at which to add the media items. If the index is larger than the size of
   *     the playlist, the media items are added to the end of the playlist.
   * @param mediaItems The {@link MediaItem MediaItems} to add.
   */
  void addMediaItems(int index, List<MediaItem> mediaItems);

  /**
   * Moves the media item at the current index to the new index.
   *
   * @param currentIndex The current index of the media item to move.
   * @param newIndex The new index of the media item. If the new index is larger than the size of
   *     the playlist the item is moved to the end of the playlist.
   */
  void moveMediaItem(int currentIndex, int newIndex);

  /**
   * Moves the media item range to the new index.
   *
   * @param fromIndex The start of the range to move.
   * @param toIndex The first item not to be included in the range (exclusive).
   * @param newIndex The new index of the first media item of the range. If the new index is larger
   *     than the size of the remaining playlist after removing the range, the range is moved to the
   *     end of the playlist.
   */
  void moveMediaItems(int fromIndex, int toIndex, int newIndex);

  /**
   * Removes the media item at the given index of the playlist.
   *
   * @param index The index at which to remove the media item.
   */
  void removeMediaItem(int index);

  /**
   * Removes a range of media items from the playlist.
   *
   * @param fromIndex The index at which to start removing media items.
   * @param toIndex The index of the first item to be kept (exclusive). If the index is larger than
   *     the size of the playlist, media items to the end of the playlist are removed.
   */
  void removeMediaItems(int fromIndex, int toIndex);

  /** Clears the playlist. */
  void clearMediaItems();

  /**
   * Returns whether the provided {@link Command} is available.
   *
   * <p>This method does not execute the command.
   *
   * <p>Executing a command that is not available (for example, calling {@link
   * #seekToNextMediaItem()} if {@link #COMMAND_SEEK_TO_NEXT_MEDIA_ITEM} is unavailable) will
   * neither throw an exception nor generate a {@link #getPlayerError()} player error}.
   *
   * <p>{@link #COMMAND_SEEK_TO_PREVIOUS_MEDIA_ITEM} and {@link #COMMAND_SEEK_TO_NEXT_MEDIA_ITEM}
   * are unavailable if there is no such {@link MediaItem}.
   *
   * @param command A {@link Command}.
   * @return Whether the {@link Command} is available.
   * @see Listener#onAvailableCommandsChanged(Commands)
   */
  boolean isCommandAvailable(@Command int command);

  /** Returns whether the player can be used to advertise a media session. */
  boolean canAdvertiseSession();

  /**
   * Returns the player's currently available {@link Commands}.
   *
   * <p>The returned {@link Commands} are not updated when available commands change. Use {@link
   * Listener#onAvailableCommandsChanged(Commands)} to get an update when the available commands
   * change.
   *
   * <p>Executing a command that is not available (for example, calling {@link
   * #seekToNextMediaItem()} if {@link #COMMAND_SEEK_TO_NEXT_MEDIA_ITEM} is unavailable) will
   * neither throw an exception nor generate a {@link #getPlayerError()} player error}.
   *
   * <p>{@link #COMMAND_SEEK_TO_PREVIOUS_MEDIA_ITEM} and {@link #COMMAND_SEEK_TO_NEXT_MEDIA_ITEM}
   * are unavailable if there is no such {@link MediaItem}.
   *
   * @return The currently available {@link Commands}.
   * @see Listener#onAvailableCommandsChanged
   */
  Commands getAvailableCommands();

  /**
   * Prepares the player.
   *
   * <p>This will move the player out of {@link #STATE_IDLE idle state} and the player will start
   * loading media and acquire resources needed for playback.
   */
  void prepare();

  /**
   * Returns the current {@link State playback state} of the player.
   *
   * @return The current {@link State playback state}.
   * @see Listener#onPlaybackStateChanged(int)
   */
  @State
  int getPlaybackState();

  /**
   * Returns the reason why playback is suppressed even though {@link #getPlayWhenReady()} is {@code
   * true}, or {@link #PLAYBACK_SUPPRESSION_REASON_NONE} if playback is not suppressed.
   *
   * @return The current {@link PlaybackSuppressionReason playback suppression reason}.
   * @see Listener#onPlaybackSuppressionReasonChanged(int)
   */
  @PlaybackSuppressionReason
  int getPlaybackSuppressionReason();

  /**
   * Returns whether the player is playing, i.e. {@link #getCurrentPosition()} is advancing.
   *
   * <p>If {@code false}, then at least one of the following is true:
   *
   * <ul>
   *   <li>The {@link #getPlaybackState() playback state} is not {@link #STATE_READY ready}.
   *   <li>There is no {@link #getPlayWhenReady() intention to play}.
   *   <li>Playback is {@link #getPlaybackSuppressionReason() suppressed for other reasons}.
   * </ul>
   *
   * @return Whether the player is playing.
   * @see Listener#onIsPlayingChanged(boolean)
   */
  boolean isPlaying();

  /**
   * Returns the error that caused playback to fail. This is the same error that will have been
   * reported via {@link Listener#onPlayerError(PlaybackException)} at the time of failure. It can
   * be queried using this method until the player is re-prepared.
   *
   * <p>Note that this method will always return {@code null} if {@link #getPlaybackState()} is not
   * {@link #STATE_IDLE}.
   *
   * @return The error, or {@code null}.
   * @see Listener#onPlayerError(PlaybackException)
   */
  @Nullable
  PlaybackException getPlayerError();

  /**
   * Resumes playback as soon as {@link #getPlaybackState()} == {@link #STATE_READY}. Equivalent to
   * {@code setPlayWhenReady(true)}.
   */
  void play();

  /** Pauses playback. Equivalent to {@code setPlayWhenReady(false)}. */
  void pause();

  /**
   * Sets whether playback should proceed when {@link #getPlaybackState()} == {@link #STATE_READY}.
   *
   * <p>If the player is already in the ready state then this method pauses and resumes playback.
   *
   * @param playWhenReady Whether playback should proceed when ready.
   */
  void setPlayWhenReady(boolean playWhenReady);

  /**
   * Whether playback will proceed when {@link #getPlaybackState()} == {@link #STATE_READY}.
   *
   * @return Whether playback will proceed when ready.
   * @see Listener#onPlayWhenReadyChanged(boolean, int)
   */
  boolean getPlayWhenReady();

  /**
   * Sets the {@link RepeatMode} to be used for playback.
   *
   * @param repeatMode The repeat mode.
   */
  void setRepeatMode(@RepeatMode int repeatMode);

  /**
   * Returns the current {@link RepeatMode} used for playback.
   *
   * @return The current repeat mode.
   * @see Listener#onRepeatModeChanged(int)
   */
  @RepeatMode
  int getRepeatMode();

  /**
   * Sets whether shuffling of media items is enabled.
   *
   * @param shuffleModeEnabled Whether shuffling is enabled.
   */
  void setShuffleModeEnabled(boolean shuffleModeEnabled);

  /**
   * Returns whether shuffling of media items is enabled.
   *
   * @see Listener#onShuffleModeEnabledChanged(boolean)
   */
  boolean getShuffleModeEnabled();

  /**
   * Whether the player is currently loading the source.
   *
   * @return Whether the player is currently loading the source.
   * @see Listener#onIsLoadingChanged(boolean)
   */
  boolean isLoading();

  /**
<<<<<<< HEAD
   * Seeks to the default position associated with the current window. The position can depend on
   * the type of media being played.
   * 1.For live streams it will typically be the live edge of the window.
   * 2.For other streams it will typically be the start of the window.
=======
   * Seeks to the default position associated with the current {@link MediaItem}. The position can
   * depend on the type of media being played. For live streams it will typically be the live edge.
   * For other streams it will typically be the start.
>>>>>>> 029a2b27
   */
  void seekToDefaultPosition();

  /**
   * Seeks to the default position associated with the specified {@link MediaItem}. The position can
   * depend on the type of media being played. For live streams it will typically be the live edge.
   * For other streams it will typically be the start.
   *
   * @param mediaItemIndex The index of the {@link MediaItem} whose associated default position
   *     should be seeked to.
   * @throws IllegalSeekPositionException If the player has a non-empty timeline and the provided
   *     {@code mediaItemIndex} is not within the bounds of the current timeline.
   */
  void seekToDefaultPosition(int mediaItemIndex);

  /**
   * Seeks to a position specified in milliseconds in the current {@link MediaItem}.
   *
   * @param positionMs The seek position in the current {@link MediaItem}, or {@link C#TIME_UNSET}
   *     to seek to the media item's default position.
   */
  void seekTo(long positionMs);

  /**
   * Seeks to a position specified in milliseconds in the specified {@link MediaItem}.
   *
   * @param mediaItemIndex The index of the {@link MediaItem}.
   * @param positionMs The seek position in the specified {@link MediaItem}, or {@link C#TIME_UNSET}
   *     to seek to the media item's default position.
   * @throws IllegalSeekPositionException If the player has a non-empty timeline and the provided
   *     {@code mediaItemIndex} is not within the bounds of the current timeline.
   */
  void seekTo(int mediaItemIndex, long positionMs);

  /**
   * Returns the {@link #seekBack()} increment.
   *
   * @return The seek back increment, in milliseconds.
   * @see Listener#onSeekBackIncrementChanged(long)
   */
  long getSeekBackIncrement();

  /**
   * Seeks back in the current {@link MediaItem} by {@link #getSeekBackIncrement()} milliseconds.
   */
  void seekBack();

  /**
   * Returns the {@link #seekForward()} increment.
   *
   * @return The seek forward increment, in milliseconds.
   * @see Listener#onSeekForwardIncrementChanged(long)
   */
  long getSeekForwardIncrement();

  /**
   * Seeks forward in the current {@link MediaItem} by {@link #getSeekForwardIncrement()}
   * milliseconds.
   */
  void seekForward();

  /** @deprecated Use {@link #hasPreviousMediaItem()} instead. */
  @Deprecated
  boolean hasPrevious();

  /** @deprecated Use {@link #hasPreviousMediaItem()} instead. */
  @Deprecated
  boolean hasPreviousWindow();

  /**
   * Returns whether a previous media item exists, which may depend on the current repeat mode and
   * whether shuffle mode is enabled.
   *
   * <p>Note: When the repeat mode is {@link #REPEAT_MODE_ONE}, this method behaves the same as when
   * the current repeat mode is {@link #REPEAT_MODE_OFF}. See {@link #REPEAT_MODE_ONE} for more
   * details.
   */
  boolean hasPreviousMediaItem();

  /** @deprecated Use {@link #seekToPreviousMediaItem()} instead. */
  @Deprecated
  void previous();

  /** @deprecated Use {@link #seekToPreviousMediaItem()} instead. */
  @Deprecated
  void seekToPreviousWindow();

  /**
   * Seeks to the default position of the previous {@link MediaItem}, which may depend on the
   * current repeat mode and whether shuffle mode is enabled. Does nothing if {@link
   * #hasPreviousMediaItem()} is {@code false}.
   *
   * <p>Note: When the repeat mode is {@link #REPEAT_MODE_ONE}, this method behaves the same as when
   * the current repeat mode is {@link #REPEAT_MODE_OFF}. See {@link #REPEAT_MODE_ONE} for more
   * details.
   */
  void seekToPreviousMediaItem();

  /**
   * Returns the maximum position for which {@link #seekToPrevious()} seeks to the previous {@link
   * MediaItem}, in milliseconds.
   *
   * @return The maximum seek to previous position, in milliseconds.
   * @see Listener#onMaxSeekToPreviousPositionChanged(long)
   */
  long getMaxSeekToPreviousPosition();

  /**
   * Seeks to an earlier position in the current or previous {@link MediaItem} (if available). More
   * precisely:
   *
   * <ul>
   *   <li>If the timeline is empty or seeking is not possible, does nothing.
   *   <li>Otherwise, if the current {@link MediaItem} is {@link #isCurrentMediaItemLive()} live}
   *       and {@link #isCurrentMediaItemSeekable() unseekable}, then:
   *       <ul>
   *         <li>If {@link #hasPreviousMediaItem() a previous media item exists}, seeks to the
   *             default position of the previous media item.
   *         <li>Otherwise, does nothing.
   *       </ul>
   *   <li>Otherwise, if {@link #hasPreviousMediaItem() a previous media item exists} and the {@link
   *       #getCurrentPosition() current position} is less than {@link
   *       #getMaxSeekToPreviousPosition()}, seeks to the default position of the previous {@link
   *       MediaItem}.
   *   <li>Otherwise, seeks to 0 in the current {@link MediaItem}.
   * </ul>
   */
  void seekToPrevious();

  /** @deprecated Use {@link #hasNextMediaItem()} instead. */
  @Deprecated
  boolean hasNext();

  /** @deprecated Use {@link #hasNextMediaItem()} instead. */
  @Deprecated
  boolean hasNextWindow();

  /**
   * Returns whether a next {@link MediaItem} exists, which may depend on the current repeat mode
   * and whether shuffle mode is enabled.
   *
   * <p>Note: When the repeat mode is {@link #REPEAT_MODE_ONE}, this method behaves the same as when
   * the current repeat mode is {@link #REPEAT_MODE_OFF}. See {@link #REPEAT_MODE_ONE} for more
   * details.
   */
  boolean hasNextMediaItem();

  /** @deprecated Use {@link #seekToNextMediaItem()} instead. */
  @Deprecated
  void next();

  /** @deprecated Use {@link #seekToNextMediaItem()} instead. */
  @Deprecated
  void seekToNextWindow();

  /**
   * Seeks to the default position of the next {@link MediaItem}, which may depend on the current
   * repeat mode and whether shuffle mode is enabled. Does nothing if {@link #hasNextMediaItem()} is
   * {@code false}.
   *
   * <p>Note: When the repeat mode is {@link #REPEAT_MODE_ONE}, this method behaves the same as when
   * the current repeat mode is {@link #REPEAT_MODE_OFF}. See {@link #REPEAT_MODE_ONE} for more
   * details.
   */
  void seekToNextMediaItem();

  /**
   * Seeks to a later position in the current or next {@link MediaItem} (if available). More
   * precisely:
   *
   * <ul>
   *   <li>If the timeline is empty or seeking is not possible, does nothing.
   *   <li>Otherwise, if {@link #hasNextMediaItem() a next media item exists}, seeks to the default
   *       position of the next {@link MediaItem}.
   *   <li>Otherwise, if the current {@link MediaItem} is {@link #isCurrentMediaItemLive() live} and
   *       has not ended, seeks to the live edge of the current {@link MediaItem}.
   *   <li>Otherwise, does nothing.
   * </ul>
   */
  void seekToNext();

  /**
   * Attempts to set the playback parameters. Passing {@link PlaybackParameters#DEFAULT} resets the
   * player to the default, which means there is no speed or pitch adjustment.
   *
   * <p>Playback parameters changes may cause the player to buffer. {@link
   * Listener#onPlaybackParametersChanged(PlaybackParameters)} will be called whenever the currently
   * active playback parameters change.
   *
   * @param playbackParameters The playback parameters.
   */
  void setPlaybackParameters(PlaybackParameters playbackParameters);

  /**
   * Changes the rate at which playback occurs. The pitch is not changed.
   *
   * <p>This is equivalent to {@code
   * setPlaybackParameters(getPlaybackParameters().withSpeed(speed))}.
   *
   * @param speed The linear factor by which playback will be sped up. Must be higher than 0. 1 is
   *     normal speed, 2 is twice as fast, 0.5 is half normal speed...
   */
  void setPlaybackSpeed(@FloatRange(from = 0, fromInclusive = false) float speed);

  /**
   * Returns the currently active playback parameters.
   *
   * @see Listener#onPlaybackParametersChanged(PlaybackParameters)
   */
  PlaybackParameters getPlaybackParameters();

  /**
   * Stops playback without resetting the playlist. Use {@link #pause()} rather than this method if
   * the intention is to pause playback.
   *
   * <p>Calling this method will cause the playback state to transition to {@link #STATE_IDLE} and
   * the player will release the loaded media and resources required for playback. The player
   * instance can still be used by calling {@link #prepare()} again, and {@link #release()} must
   * still be called on the player if it's no longer required.
   *
   * <p>Calling this method does not clear the playlist, reset the playback position or the playback
   * error.
   */
  void stop();

  /**
   * @deprecated Use {@link #stop()} and {@link #clearMediaItems()} (if {@code reset} is true) or
   *     just {@link #stop()} (if {@code reset} is false). Any player error will be cleared when
   *     {@link #prepare() re-preparing} the player.
   */
  @Deprecated
  void stop(boolean reset);

  /**
   * Releases the player. This method must be called when the player is no longer required. The
   * player must not be used after calling this method.
   */
  void release();

  /**
   * Returns the available track groups.
   *
   * @see Listener#onTracksChanged(TrackGroupArray, TrackSelectionArray)
   * @deprecated Use {@link #getCurrentTracksInfo()}.
   */
  @Deprecated
  TrackGroupArray getCurrentTrackGroups();

  /**
   * Returns the current track selections.
   *
   * <p>A concrete implementation may include null elements if it has a fixed number of renderer
   * components, wishes to report a TrackSelection for each of them, and has one or more renderer
   * components that is not assigned any selected tracks.
   *
   * @see Listener#onTracksChanged(TrackGroupArray, TrackSelectionArray)
   * @deprecated Use {@link #getCurrentTracksInfo()}.
   */
  @Deprecated
  TrackSelectionArray getCurrentTrackSelections();

  /**
   * Returns the available tracks, as well as the tracks' support, type, and selection status.
   *
   * @see Listener#onTracksChanged(TrackGroupArray, TrackSelectionArray)
   */
  TracksInfo getCurrentTracksInfo();

  /**
   * Returns the parameters constraining the track selection.
   *
   * @see Listener#onTrackSelectionParametersChanged}
   */
  TrackSelectionParameters getTrackSelectionParameters();

  /**
   * Sets the parameters constraining the track selection.
   *
   * <p>Unsupported parameters will be silently ignored.
   *
   * <p>Use {@link #getTrackSelectionParameters()} to retrieve the current parameters. For example,
   * the following snippet restricts video to SD whilst keep other track selection parameters
   * unchanged:
   *
   * <pre>{@code
   * player.setTrackSelectionParameters(
   *   player.getTrackSelectionParameters()
   *         .buildUpon()
   *         .setMaxVideoSizeSd()
   *         .build())
   * }</pre>
   */
  void setTrackSelectionParameters(TrackSelectionParameters parameters);

  /**
   * Returns the current combined {@link MediaMetadata}, or {@link MediaMetadata#EMPTY} if not
   * supported.
   *
<<<<<<< HEAD
   * <p>This {@link MediaMetadata} is
   * 1. a combination of the {@link MediaItem#mediaMetadata} and
   * 2. the static and dynamic metadata from the {@link TrackSelection#getFormat(int) track selections' formats} and
   * 3. {@link MetadataOutput#onMetadata(Metadata)}.
=======
   * <p>This {@link MediaMetadata} is a combination of the {@link MediaItem#mediaMetadata} and the
   * static and dynamic metadata from the {@link TrackSelection#getFormat(int) track selections'
   * formats} and {@link Listener#onMetadata(Metadata)}. If a field is populated in the {@link
   * MediaItem#mediaMetadata}, it will be prioritised above the same field coming from static or
   * dynamic metadata.
>>>>>>> 029a2b27
   */
  MediaMetadata getMediaMetadata();

  /**
   * Returns the playlist {@link MediaMetadata}, as set by {@link
   * #setPlaylistMetadata(MediaMetadata)}, or {@link MediaMetadata#EMPTY} if not supported.
   */
  MediaMetadata getPlaylistMetadata();

  /** Sets the playlist {@link MediaMetadata}. */
  void setPlaylistMetadata(MediaMetadata mediaMetadata);

  /**
   * Returns the current manifest. The type depends on the type of media being played. May be null.
   */
  @Nullable
  Object getCurrentManifest();

  /**
   * Returns the current {@link Timeline}. Never null, but may be empty.
   *
   * @see Listener#onTimelineChanged(Timeline, int)
   */
  Timeline getCurrentTimeline();

  /** Returns the index of the period currently being played. */
  int getCurrentPeriodIndex();

  /** @deprecated Use {@link #getCurrentMediaItemIndex()} instead. */
  @Deprecated
  int getCurrentWindowIndex();

  /**
   * Returns the index of the current {@link MediaItem} in the {@link #getCurrentTimeline()
   * timeline}, or the prospective index if the {@link #getCurrentTimeline() current timeline} is
   * empty.
   */
  int getCurrentMediaItemIndex();

  /** @deprecated Use {@link #getNextMediaItemIndex()} instead. */
  @Deprecated
  int getNextWindowIndex();

  /**
   * Returns the index of the {@link MediaItem} that will be played if {@link
   * #seekToNextMediaItem()} is called, which may depend on the current repeat mode and whether
   * shuffle mode is enabled. Returns {@link C#INDEX_UNSET} if {@link #hasNextMediaItem()} is {@code
   * false}.
   *
   * <p>Note: When the repeat mode is {@link #REPEAT_MODE_ONE}, this method behaves the same as when
   * the current repeat mode is {@link #REPEAT_MODE_OFF}. See {@link #REPEAT_MODE_ONE} for more
   * details.
   */
  int getNextMediaItemIndex();

  /** @deprecated Use {@link #getPreviousMediaItemIndex()} instead. */
  @Deprecated
  int getPreviousWindowIndex();

  /**
   * Returns the index of the {@link MediaItem} that will be played if {@link
   * #seekToPreviousMediaItem()} is called, which may depend on the current repeat mode and whether
   * shuffle mode is enabled. Returns {@link C#INDEX_UNSET} if {@link #hasPreviousMediaItem()} is
   * {@code false}.
   *
   * <p>Note: When the repeat mode is {@link #REPEAT_MODE_ONE}, this method behaves the same as when
   * the current repeat mode is {@link #REPEAT_MODE_OFF}. See {@link #REPEAT_MODE_ONE} for more
   * details.
   */
  int getPreviousMediaItemIndex();

  /**
   * Returns the currently playing {@link MediaItem}. May be null if the timeline is empty.
   *
   * @see Listener#onMediaItemTransition(MediaItem, int)
   */
  @Nullable
  MediaItem getCurrentMediaItem();

  /** Returns the number of {@link MediaItem media items} in the playlist. */
  int getMediaItemCount();

  /** Returns the {@link MediaItem} at the given index. */
  MediaItem getMediaItemAt(int index);

  /**
   * Returns the duration of the current content or ad in milliseconds, or {@link C#TIME_UNSET} if
   * the duration is not known.
   */
  long getDuration();

  /**
   * Returns the playback position in the current content or ad, in milliseconds, or the prospective
   * position in milliseconds if the {@link #getCurrentTimeline() current timeline} is empty.
   */
  long getCurrentPosition();

  /**
   * Returns an estimate of the position in the current content or ad up to which data is buffered,
   * in milliseconds.
   */
  long getBufferedPosition();

  /**
   * Returns an estimate of the percentage in the current content or ad up to which data is
   * buffered, or 0 if no estimate is available.
   */
  @IntRange(from = 0, to = 100)
  int getBufferedPercentage();

  /**
   * Returns an estimate of the total buffered duration from the current position, in milliseconds.
   * This includes pre-buffered data for subsequent ads and {@link MediaItem media items}.
   */
  long getTotalBufferedDuration();

  /** @deprecated Use {@link #isCurrentMediaItemDynamic()} instead. */
  @Deprecated
  boolean isCurrentWindowDynamic();

  /**
   * Returns whether the current {@link MediaItem} is dynamic (may change when the {@link Timeline}
   * is updated), or {@code false} if the {@link Timeline} is empty.
   *
   * @see Timeline.Window#isDynamic
   */
  boolean isCurrentMediaItemDynamic();

  /** @deprecated Use {@link #isCurrentMediaItemLive()} instead. */
  @Deprecated
  boolean isCurrentWindowLive();

  /**
   * Returns whether the current {@link MediaItem} is live, or {@code false} if the {@link Timeline}
   * is empty.
   *
   * @see Timeline.Window#isLive()
   */
  boolean isCurrentMediaItemLive();

  /**
   * Returns the offset of the current playback position from the live edge in milliseconds, or
   * {@link C#TIME_UNSET} if the current {@link MediaItem} {@link #isCurrentMediaItemLive()} isn't
   * live} or the offset is unknown.
   *
   * <p>The offset is calculated as {@code currentTime - playbackPosition}, so should usually be
   * positive.
   *
   * <p>Note that this offset may rely on an accurate local time, so this method may return an
   * incorrect value if the difference between system clock and server clock is unknown.
   */
  long getCurrentLiveOffset();

  /** @deprecated Use {@link #isCurrentMediaItemSeekable()} instead. */
  @Deprecated
  boolean isCurrentWindowSeekable();

  /**
   * Returns whether the current {@link MediaItem} is seekable, or {@code false} if the {@link
   * Timeline} is empty.
   *
   * @see Timeline.Window#isSeekable
   */
  boolean isCurrentMediaItemSeekable();

  /** Returns whether the player is currently playing an ad. */
  boolean isPlayingAd();

  /**
   * If {@link #isPlayingAd()} returns true, returns the index of the ad group in the period
   * currently being played. Returns {@link C#INDEX_UNSET} otherwise.
   */
  int getCurrentAdGroupIndex();

  /**
   * If {@link #isPlayingAd()} returns true, returns the index of the ad in its ad group. Returns
   * {@link C#INDEX_UNSET} otherwise.
   */
  int getCurrentAdIndexInAdGroup();

  /**
   * If {@link #isPlayingAd()} returns {@code true}, returns the duration of the current content in
   * milliseconds, or {@link C#TIME_UNSET} if the duration is not known. If there is no ad playing,
   * the returned duration is the same as that returned by {@link #getDuration()}.
   */
  long getContentDuration();

  /**
   * If {@link #isPlayingAd()} returns {@code true}, returns the content position that will be
   * played once all ads in the ad group have finished playing, in milliseconds. If there is no ad
   * playing, the returned position is the same as that returned by {@link #getCurrentPosition()}.
   */
  long getContentPosition();

  /**
   * If {@link #isPlayingAd()} returns {@code true}, returns an estimate of the content position in
   * the current content up to which data is buffered, in milliseconds. If there is no ad playing,
   * the returned position is the same as that returned by {@link #getBufferedPosition()}.
   */
  long getContentBufferedPosition();

  /** Returns the attributes for audio playback. */
  AudioAttributes getAudioAttributes();

  /**
   * Sets the audio volume, valid values are between 0 (silence) and 1 (unity gain, signal
   * unchanged), inclusive.
   *
   * @param volume Linear output gain to apply to all audio channels.
   */
  void setVolume(@FloatRange(from = 0, to = 1.0) float volume);

  /**
   * Returns the audio volume, with 0 being silence and 1 being unity gain (signal unchanged).
   *
   * @return The linear gain applied to all audio channels.
   */
  @FloatRange(from = 0, to = 1.0)
  float getVolume();

  /**
   * Clears any {@link Surface}, {@link SurfaceHolder}, {@link SurfaceView} or {@link TextureView}
   * currently set on the player.
   */
  void clearVideoSurface();

  /**
   * Clears the {@link Surface} onto which video is being rendered if it matches the one passed.
   * Else does nothing.
   *
   * @param surface The surface to clear.
   */
  void clearVideoSurface(@Nullable Surface surface);

  /**
   * Sets the {@link Surface} onto which video will be rendered. The caller is responsible for
   * tracking the lifecycle of the surface, and must clear the surface by calling {@code
   * setVideoSurface(null)} if the surface is destroyed.
   *
   * <p>If the surface is held by a {@link SurfaceView}, {@link TextureView} or {@link
   * SurfaceHolder} then it's recommended to use {@link #setVideoSurfaceView(SurfaceView)}, {@link
   * #setVideoTextureView(TextureView)} or {@link #setVideoSurfaceHolder(SurfaceHolder)} rather than
   * this method, since passing the holder allows the player to track the lifecycle of the surface
   * automatically.
   *
   * @param surface The {@link Surface}.
   */
  void setVideoSurface(@Nullable Surface surface);

  /**
   * Sets the {@link SurfaceHolder} that holds the {@link Surface} onto which video will be
   * rendered. The player will track the lifecycle of the surface automatically.
   *
   * <p>The thread that calls the {@link SurfaceHolder.Callback} methods must be the thread
   * associated with {@link #getApplicationLooper()}.
   *
   * @param surfaceHolder The surface holder.
   */
  void setVideoSurfaceHolder(@Nullable SurfaceHolder surfaceHolder);

  /**
   * Clears the {@link SurfaceHolder} that holds the {@link Surface} onto which video is being
   * rendered if it matches the one passed. Else does nothing.
   *
   * @param surfaceHolder The surface holder to clear.
   */
  void clearVideoSurfaceHolder(@Nullable SurfaceHolder surfaceHolder);

  /**
   * Sets the {@link SurfaceView} onto which video will be rendered. The player will track the
   * lifecycle of the surface automatically.
   *
   * <p>The thread that calls the {@link SurfaceHolder.Callback} methods must be the thread
   * associated with {@link #getApplicationLooper()}.
   *
   * @param surfaceView The surface view.
   */
  void setVideoSurfaceView(@Nullable SurfaceView surfaceView);

  /**
   * Clears the {@link SurfaceView} onto which video is being rendered if it matches the one passed.
   * Else does nothing.
   *
   * @param surfaceView The texture view to clear.
   */
  void clearVideoSurfaceView(@Nullable SurfaceView surfaceView);

  /**
   * Sets the {@link TextureView} onto which video will be rendered. The player will track the
   * lifecycle of the surface automatically.
   *
   * <p>The thread that calls the {@link TextureView.SurfaceTextureListener} methods must be the
   * thread associated with {@link #getApplicationLooper()}.
   *
   * @param textureView The texture view.
   */
  void setVideoTextureView(@Nullable TextureView textureView);

  /**
   * Clears the {@link TextureView} onto which video is being rendered if it matches the one passed.
   * Else does nothing.
   *
   * @param textureView The texture view to clear.
   */
  void clearVideoTextureView(@Nullable TextureView textureView);

  /**
   * Gets the size of the video.
   *
   * <p>The video's width and height are {@code 0} if there is no video or its size has not been
   * determined yet.
   *
   * @see Listener#onVideoSizeChanged(VideoSize)
   */
  VideoSize getVideoSize();

  /** Returns the current {@link Cue Cues}. This list may be empty. */
  List<Cue> getCurrentCues();

  /** Gets the device information. */
  DeviceInfo getDeviceInfo();

  /**
   * Gets the current volume of the device.
   *
   * <p>For devices with {@link DeviceInfo#PLAYBACK_TYPE_LOCAL local playback}, the volume returned
   * by this method varies according to the current {@link C.StreamType stream type}. The stream
   * type is determined by {@link AudioAttributes#usage} which can be converted to stream type with
   * {@link Util#getStreamTypeForAudioUsage(int)}.
   *
   * <p>For devices with {@link DeviceInfo#PLAYBACK_TYPE_REMOTE remote playback}, the volume of the
   * remote device is returned.
   */
  @IntRange(from = 0)
  int getDeviceVolume();

  /** Gets whether the device is muted or not. */
  boolean isDeviceMuted();

  /**
   * Sets the volume of the device.
   *
   * @param volume The volume to set.
   */
  void setDeviceVolume(@IntRange(from = 0) int volume);

  /** Increases the volume of the device. */
  void increaseDeviceVolume();

  /** Decreases the volume of the device. */
  void decreaseDeviceVolume();

  /** Sets the mute state of the device. */
  void setDeviceMuted(boolean muted);
}<|MERGE_RESOLUTION|>--- conflicted
+++ resolved
@@ -1798,16 +1798,9 @@
   boolean isLoading();
 
   /**
-<<<<<<< HEAD
-   * Seeks to the default position associated with the current window. The position can depend on
-   * the type of media being played.
-   * 1.For live streams it will typically be the live edge of the window.
-   * 2.For other streams it will typically be the start of the window.
-=======
    * Seeks to the default position associated with the current {@link MediaItem}. The position can
    * depend on the type of media being played. For live streams it will typically be the live edge.
    * For other streams it will typically be the start.
->>>>>>> 029a2b27
    */
   void seekToDefaultPosition();
 
@@ -2106,18 +2099,10 @@
    * Returns the current combined {@link MediaMetadata}, or {@link MediaMetadata#EMPTY} if not
    * supported.
    *
-<<<<<<< HEAD
    * <p>This {@link MediaMetadata} is
    * 1. a combination of the {@link MediaItem#mediaMetadata} and
    * 2. the static and dynamic metadata from the {@link TrackSelection#getFormat(int) track selections' formats} and
    * 3. {@link MetadataOutput#onMetadata(Metadata)}.
-=======
-   * <p>This {@link MediaMetadata} is a combination of the {@link MediaItem#mediaMetadata} and the
-   * static and dynamic metadata from the {@link TrackSelection#getFormat(int) track selections'
-   * formats} and {@link Listener#onMetadata(Metadata)}. If a field is populated in the {@link
-   * MediaItem#mediaMetadata}, it will be prioritised above the same field coming from static or
-   * dynamic metadata.
->>>>>>> 029a2b27
    */
   MediaMetadata getMediaMetadata();
 
