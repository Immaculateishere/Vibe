/*
 * Copyright (C) 2016 The Android Open Source Project
 *
 * Licensed under the Apache License, Version 2.0 (the "License");
 * you may not use this file except in compliance with the License.
 * You may obtain a copy of the License at
 *
 *      http://www.apache.org/licenses/LICENSE-2.0
 *
 * Unless required by applicable law or agreed to in writing, software
 * distributed under the License is distributed on an "AS IS" BASIS,
 * WITHOUT WARRANTIES OR CONDITIONS OF ANY KIND, either express or implied.
 * See the License for the specific language governing permissions and
 * limitations under the License.
 */
package com.google.android.exoplayer2.decoder;

import android.media.MediaCodec.LinearBlock;
import androidx.annotation.IntDef;
import androidx.annotation.Nullable;
import com.google.android.exoplayer2.C;
import java.lang.annotation.Documented;
import java.lang.annotation.Retention;
import java.lang.annotation.RetentionPolicy;
import java.nio.ByteBuffer;
import org.checkerframework.checker.nullness.qual.EnsuresNonNull;

/**
 * Holds input for a decoder.
 */
public class DecoderInputBuffer extends Buffer {

  /**
   * Thrown when an attempt is made to write into a {@link DecoderInputBuffer} whose {@link
   * #bufferReplacementMode} is {@link #BUFFER_REPLACEMENT_MODE_DISABLED} and who {@link #data}
   * capacity is smaller than required.
   */
  public static final class InsufficientCapacityException extends IllegalStateException {

    /** The current capacity of the buffer. */
    public final int currentCapacity;
    /** The required capacity of the buffer. */
    public final int requiredCapacity;

    /**
     * Creates an instance.
     *
     * @param currentCapacity The current capacity of the buffer.
     * @param requiredCapacity The required capacity of the buffer.
     */
    public InsufficientCapacityException(int currentCapacity, int requiredCapacity) {
      super("Buffer too small (" + currentCapacity + " < " + requiredCapacity + ")");
      this.currentCapacity = currentCapacity;
      this.requiredCapacity = requiredCapacity;
    }
  }

  /**
   * The buffer replacement mode. This controls how {@link #ensureSpaceForWrite} generates
   * replacement buffers when the capacity of the existing buffer is insufficient. One of {@link
   * #BUFFER_REPLACEMENT_MODE_DISABLED}, {@link #BUFFER_REPLACEMENT_MODE_NORMAL} or {@link
   * #BUFFER_REPLACEMENT_MODE_DIRECT}.
   */
  @Documented
  @Retention(RetentionPolicy.SOURCE)
  @IntDef({
    BUFFER_REPLACEMENT_MODE_DISABLED,
    BUFFER_REPLACEMENT_MODE_NORMAL,
    BUFFER_REPLACEMENT_MODE_DIRECT
  })
  public @interface BufferReplacementMode {}
  /**
   * Disallows buffer replacement.
   */
  public static final int BUFFER_REPLACEMENT_MODE_DISABLED = 0;
  /**
   * Allows buffer replacement using {@link ByteBuffer#allocate(int)}.
   */
  public static final int BUFFER_REPLACEMENT_MODE_NORMAL = 1;
  /**
   * Allows buffer replacement using {@link ByteBuffer#allocateDirect(int)}.
   */
  public static final int BUFFER_REPLACEMENT_MODE_DIRECT = 2;

  /**
   * {@link CryptoInfo} for encrypted data.
   */
  public final CryptoInfo cryptoInfo;

  /** The buffer's data, or {@code null} if no data has been set. */
  @Nullable public ByteBuffer data;

  // TODO: Remove this temporary signaling once end-of-stream propagation for clips using content
  // protection is fixed. See [Internal: b/153326944] for details.
  /**
   * Whether the last attempt to read a sample into this buffer failed due to not yet having the DRM
   * keys associated with the next sample.
   */
  public boolean waitingForKeys;

  /**
   * The time at which the sample should be presented.
   */
  public long timeUs;

  /**
   * Supplemental data related to the buffer, if {@link #hasSupplementalData()} returns true. If
   * present, the buffer is populated with supplemental data from position 0 to its limit.
   */
  @Nullable public ByteBuffer supplementalData;

  @BufferReplacementMode private final int bufferReplacementMode;
  private final int paddingSize;

<<<<<<< HEAD
  @Nullable public LinearBlock linearBlock;
  public long offset;
  public int size;

  /**
   * Creates a new instance for which {@link #isFlagsOnly()} will return true.
   *
   * @return A new flags only input buffer.
   */
  public static DecoderInputBuffer newFlagsOnlyInstance() {
=======
  /** Returns a new instance that's not able to hold any data. */
  public static DecoderInputBuffer newNoDataInstance() {
>>>>>>> 19c267b1
    return new DecoderInputBuffer(BUFFER_REPLACEMENT_MODE_DISABLED);
  }

  /**
   * Creates a new instance.
   *
   * @param bufferReplacementMode The {@link BufferReplacementMode} replacement mode.
   */
  public DecoderInputBuffer(@BufferReplacementMode int bufferReplacementMode) {
    this(bufferReplacementMode, /* paddingSize= */ 0);
  }

  /**
   * Creates a new instance.
   *
   * @param bufferReplacementMode The {@link BufferReplacementMode} replacement mode.
   * @param paddingSize If non-zero, {@link #ensureSpaceForWrite(int)} will ensure that the buffer
   *     is this number of bytes larger than the requested length. This can be useful for decoders
   *     that consume data in fixed size blocks, for efficiency. Setting the padding size to the
   *     decoder's fixed read size is necessary to prevent such a decoder from trying to read beyond
   *     the end of the buffer.
   */
  public DecoderInputBuffer(@BufferReplacementMode int bufferReplacementMode, int paddingSize) {
    this.cryptoInfo = new CryptoInfo();
    this.bufferReplacementMode = bufferReplacementMode;
    this.paddingSize = paddingSize;
  }

  /**
   * Clears {@link #supplementalData} and ensures that it's large enough to accommodate {@code
   * length} bytes.
   *
   * @param length The length of the supplemental data that must be accommodated, in bytes.
   */
  @EnsuresNonNull("supplementalData")
  public void resetSupplementalData(int length) {
    if (supplementalData == null || supplementalData.capacity() < length) {
      supplementalData = ByteBuffer.allocate(length);
    } else {
      supplementalData.clear();
    }
  }

  /**
   * Ensures that {@link #data} is large enough to accommodate a write of a given length at its
   * current position.
   *
   * <p>If the capacity of {@link #data} is sufficient this method does nothing. If the capacity is
   * insufficient then an attempt is made to replace {@link #data} with a new {@link ByteBuffer}
   * whose capacity is sufficient. Data up to the current position is copied to the new buffer.
   *
   * @param length The length of the write that must be accommodated, in bytes.
   * @throws InsufficientCapacityException If there is insufficient capacity to accommodate the
   *     write and {@link #bufferReplacementMode} is {@link #BUFFER_REPLACEMENT_MODE_DISABLED}.
   */
  @EnsuresNonNull("data")
  public void ensureSpaceForWrite(int length) {
    length += paddingSize;
    @Nullable ByteBuffer currentData = data;
    if (currentData == null) {
      data = createReplacementByteBuffer(length);
      return;
    }
    // Check whether the current buffer is sufficient.
    int capacity = currentData.capacity();
    int position = currentData.position();
    int requiredCapacity = position + length;
    if (capacity >= requiredCapacity) {
      data = currentData;
      return;
    }
    // Instantiate a new buffer if possible.
    ByteBuffer newData = createReplacementByteBuffer(requiredCapacity);
    newData.order(currentData.order());
    // Copy data up to the current position from the old buffer to the new one.
    if (position > 0) {
      currentData.flip();
      newData.put(currentData);
    }
    // Set the new buffer.
    data = newData;
  }

  /**
   * Returns whether the {@link C#BUFFER_FLAG_ENCRYPTED} flag is set.
   */
  public final boolean isEncrypted() {
    return getFlag(C.BUFFER_FLAG_ENCRYPTED);
  }

  /**
   * Flips {@link #data} and {@link #supplementalData} in preparation for being queued to a decoder.
   *
   * @see java.nio.Buffer#flip()
   */
  public final void flip() {
    if (data != null) {
      data.flip();
    }
    if (supplementalData != null) {
      supplementalData.flip();
    }
  }

  @Override
  public void clear() {
    super.clear();
    if (data != null) {
      data.clear();
    }
    if (supplementalData != null) {
      supplementalData.clear();
    }
    waitingForKeys = false;
  }

  private ByteBuffer createReplacementByteBuffer(int requiredCapacity) {
    if (bufferReplacementMode == BUFFER_REPLACEMENT_MODE_NORMAL) {
      return ByteBuffer.allocate(requiredCapacity);
    } else if (bufferReplacementMode == BUFFER_REPLACEMENT_MODE_DIRECT) {
      return ByteBuffer.allocateDirect(requiredCapacity);
    } else {
      int currentCapacity = data == null ? 0 : data.capacity();
      throw new InsufficientCapacityException(currentCapacity, requiredCapacity);
    }
  }
}<|MERGE_RESOLUTION|>--- conflicted
+++ resolved
@@ -112,21 +112,12 @@
   @BufferReplacementMode private final int bufferReplacementMode;
   private final int paddingSize;
 
-<<<<<<< HEAD
   @Nullable public LinearBlock linearBlock;
   public long offset;
   public int size;
 
-  /**
-   * Creates a new instance for which {@link #isFlagsOnly()} will return true.
-   *
-   * @return A new flags only input buffer.
-   */
-  public static DecoderInputBuffer newFlagsOnlyInstance() {
-=======
   /** Returns a new instance that's not able to hold any data. */
   public static DecoderInputBuffer newNoDataInstance() {
->>>>>>> 19c267b1
     return new DecoderInputBuffer(BUFFER_REPLACEMENT_MODE_DISABLED);
   }
 
