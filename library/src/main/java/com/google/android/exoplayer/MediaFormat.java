/*
 * Copyright (C) 2014 The Android Open Source Project
 *
 * Licensed under the Apache License, Version 2.0 (the "License");
 * you may not use this file except in compliance with the License.
 * You may obtain a copy of the License at
 *
 *      http://www.apache.org/licenses/LICENSE-2.0
 *
 * Unless required by applicable law or agreed to in writing, software
 * distributed under the License is distributed on an "AS IS" BASIS,
 * WITHOUT WARRANTIES OR CONDITIONS OF ANY KIND, either express or implied.
 * See the License for the specific language governing permissions and
 * limitations under the License.
 */
package com.google.android.exoplayer;

import com.google.android.exoplayer.util.Assertions;
import com.google.android.exoplayer.util.MimeTypes;
import com.google.android.exoplayer.util.Util;

import android.annotation.SuppressLint;
import android.annotation.TargetApi;

import java.nio.ByteBuffer;
import java.util.Arrays;
import java.util.Collections;
import java.util.List;

/**
 * Defines the format of an elementary media stream.
 */
public final class MediaFormat {

  public static final int NO_VALUE = -1;

  /**
   * A value for {@link #subsampleOffsetUs} to indicate that subsample timestamps are relative to
   * the timestamps of their parent samples.
   */
  public static final long OFFSET_SAMPLE_RELATIVE = Long.MAX_VALUE;

  /**
   * The identifier for the track represented by the format, or null if unknown or not applicable.
   */
  public final String trackId;
  /**
   * The mime type of the format.
   */
  public final String mimeType;
  /**
   * The average bandwidth in bits per second, or {@link #NO_VALUE} if unknown or not applicable.
   */
  public final int bitrate;
  /**
   * The maximum size of a buffer of data (typically one sample) in the format, or {@link #NO_VALUE}
   * if unknown or not applicable.
   */
  public final int maxInputSize;
  /**
   * The duration in microseconds, or {@link C#UNKNOWN_TIME_US} if the duration is unknown, or
   * {@link C#MATCH_LONGEST_US} if the duration should match the duration of the longest track whose
   * duration is known.
   */
  public final long durationUs;
  /**
   * Initialization data that must be provided to the decoder. Will not be null, but may be empty
   * if initialization data is not required.
   */
  public final List<byte[]> initializationData;
  /**
   * Whether the format represents an adaptive track, meaning that the format of the actual media
   * data may change (e.g. to adapt to network conditions).
   */
  public final boolean adaptive;

  // Video specific.

  /**
   * The width of the video in pixels, or {@link #NO_VALUE} if unknown or not applicable.
   */
  public final int width;

  /**
   * The height of the video in pixels, or {@link #NO_VALUE} if unknown or not applicable.
   */
  public final int height;
  /**
   * For formats that belong to an adaptive video track (either describing the track, or describing
   * a specific format within it), this is the maximum width of the video in pixels that will be
   * encountered in the stream. Set to {@link #NO_VALUE} if unknown or not applicable.
   */
  public final int maxWidth;
  /**
   * For formats that belong to an adaptive video track (either describing the track, or describing
   * a specific format within it), this is the maximum height of the video in pixels that will be
   * encountered in the stream. Set to {@link #NO_VALUE} if unknown or not applicable.
   */
  public final int maxHeight;
  /**
   * The clockwise rotation that should be applied to the video for it to be rendered in the correct
   * orientation, or {@link #NO_VALUE} if unknown or not applicable. Only 0, 90, 180 and 270 are
   * supported.
   */
  public final int rotationDegrees;
  /**
   * The width to height ratio of pixels in the video, or {@link #NO_VALUE} if unknown or not
   * applicable.
   */
  public final float pixelWidthHeightRatio;

  // Audio specific.

  /**
   * The number of audio channels, or {@link #NO_VALUE} if unknown or not applicable.
   */
  public final int channelCount;
  /**
   * The audio sampling rate in Hz, or {@link #NO_VALUE} if unknown or not applicable.
   */
  public final int sampleRate;
  /**
   * The number of samples to trim from the start of the decoded audio stream.
   */
  public final int encoderDelay;
  /**
   * The number of samples to trim from the end of the decoded audio stream.
   */
  public final int encoderPadding;

  // Text specific.

  /**
   * The language of the track, or null if unknown or not applicable.
   */
  public final String language;

  /**
   * For samples that contain subsamples, this is an offset that should be added to subsample
   * timestamps. A value of {@link #OFFSET_SAMPLE_RELATIVE} indicates that subsample timestamps are
   * relative to the timestamps of their parent samples.
   */
  public final long subsampleOffsetUs;

  // Lazy-initialized hashcode and framework media format.

  private int hashCode;
  private android.media.MediaFormat frameworkMediaFormat;

  /**
   * The bit depth of the track, or {@link #NO_VALUE} if unknown or not applicable.
   */
  public final int bitdepth;

  public final static String BitDepthKey = "bitdepth";

  public static MediaFormat createVideoFormat(String trackId, String mimeType, int bitrate,
      int maxInputSize, long durationUs, int width, int height, List<byte[]> initializationData) {
    return createVideoFormat(trackId, mimeType, bitrate, maxInputSize, durationUs, width, height,
        initializationData, NO_VALUE, NO_VALUE);
  }

  public static MediaFormat createVideoFormat(String trackId, String mimeType, int bitrate,
      int maxInputSize, long durationUs, int width, int height, List<byte[]> initializationData,
      int rotationDegrees, float pixelWidthHeightRatio) {
    return new MediaFormat(trackId, mimeType, bitrate, maxInputSize, durationUs, width, height,
        rotationDegrees, pixelWidthHeightRatio, NO_VALUE, NO_VALUE, null, OFFSET_SAMPLE_RELATIVE,
        initializationData, false, NO_VALUE, NO_VALUE, NO_VALUE, NO_VALUE);
  }

  public static MediaFormat createAudioFormat(String trackId, String mimeType, int bitrate,
      int maxInputSize, long durationUs, int channelCount, int sampleRate,
      List<byte[]> initializationData, String language) {
    return createAudioFormat(trackId, mimeType, NO_VALUE, bitrate, maxInputSize, durationUs,
        channelCount, sampleRate, initializationData, language);
  }

  public static MediaFormat createAudioFormat(String trackId, String mimeType, int bitdepth,
      int bitrate, int maxInputSize, long durationUs, int channelCount, int sampleRate,
      List<byte[]> initializationData, String language) {
    return new MediaFormat(trackId, mimeType, bitdepth, bitrate, maxInputSize, durationUs, NO_VALUE,
        NO_VALUE, NO_VALUE, NO_VALUE, channelCount, sampleRate, language, OFFSET_SAMPLE_RELATIVE,
        initializationData, false, NO_VALUE, NO_VALUE, NO_VALUE, NO_VALUE);
  }

  public static MediaFormat createTextFormat(String trackId, String mimeType, int bitrate,
      long durationUs, String language) {
    return createTextFormat(trackId, mimeType, bitrate, durationUs, language,
        OFFSET_SAMPLE_RELATIVE);
  }

  public static MediaFormat createTextFormat(String trackId, String mimeType, int bitrate,
      long durationUs, String language, long subsampleOffsetUs) {
    return new MediaFormat(trackId, mimeType, bitrate, NO_VALUE, durationUs, NO_VALUE, NO_VALUE,
        NO_VALUE, NO_VALUE, NO_VALUE, NO_VALUE, language, subsampleOffsetUs, null, false, NO_VALUE,
        NO_VALUE, NO_VALUE, NO_VALUE);
  }

  public static MediaFormat createImageFormat(String trackId, String mimeType, int bitrate,
      long durationUs, List<byte[]> initializationData, String language) {
    return new MediaFormat(trackId, mimeType, bitrate, NO_VALUE, durationUs, NO_VALUE, NO_VALUE,
        NO_VALUE, NO_VALUE, NO_VALUE, NO_VALUE, language, OFFSET_SAMPLE_RELATIVE,
        initializationData, false, NO_VALUE, NO_VALUE, NO_VALUE, NO_VALUE);
  }

  public static MediaFormat createFormatForMimeType(String trackId, String mimeType, int bitrate,
      long durationUs) {
    return new MediaFormat(trackId, mimeType, bitrate, NO_VALUE, durationUs, NO_VALUE, NO_VALUE,
        NO_VALUE, NO_VALUE, NO_VALUE, NO_VALUE, null, OFFSET_SAMPLE_RELATIVE, null, false, NO_VALUE,
        NO_VALUE, NO_VALUE, NO_VALUE);
  }

  public static MediaFormat createId3Format() {
    return createFormatForMimeType(null, MimeTypes.APPLICATION_ID3, MediaFormat.NO_VALUE,
        C.UNKNOWN_TIME_US);
  }

  /* package */ MediaFormat(String trackId, String mimeType, int bitrate, int maxInputSize,
      long durationUs, int width, int height, int rotationDegrees, float pixelWidthHeightRatio,
      int channelCount, int sampleRate, String language, long subsampleOffsetUs,
      List<byte[]> initializationData, boolean adaptive, int maxWidth, int maxHeight,
      int encoderDelay, int encoderPadding) {
    this(trackId, mimeType, NO_VALUE, bitrate, maxInputSize, durationUs, width, height,
        rotationDegrees, pixelWidthHeightRatio, channelCount, sampleRate, language,
        subsampleOffsetUs, initializationData, adaptive, maxWidth, maxHeight, encoderDelay,
        encoderPadding);
  }

  /* package */ MediaFormat(String trackId, String mimeType, int bitdepth, int bitrate,
      int maxInputSize, long durationUs, int width, int height, int rotationDegrees,
      float pixelWidthHeightRatio, int channelCount, int sampleRate, String language,
      long subsampleOffsetUs, List<byte[]> initializationData, boolean adaptive,
      int maxWidth, int maxHeight, int encoderDelay, int encoderPadding) {
    this.trackId = trackId;
    this.mimeType = Assertions.checkNotEmpty(mimeType);
    this.bitrate = bitrate;
    this.maxInputSize = maxInputSize;
    this.durationUs = durationUs;
    this.width = width;
    this.height = height;
    this.rotationDegrees = rotationDegrees;
    this.pixelWidthHeightRatio = pixelWidthHeightRatio;
    this.channelCount = channelCount;
    this.sampleRate = sampleRate;
    this.language = language;
    this.subsampleOffsetUs = subsampleOffsetUs;
    this.initializationData = initializationData == null ? Collections.<byte[]>emptyList()
        : initializationData;
    this.adaptive = adaptive;
    this.maxWidth = maxWidth;
    this.maxHeight = maxHeight;
    this.encoderDelay = encoderDelay;
    this.encoderPadding = encoderPadding;
    this.bitdepth = bitdepth;
  }

  public MediaFormat copyWithMaxInputSize(int maxInputSize) {
    return new MediaFormat(trackId, mimeType, bitrate, maxInputSize, durationUs, width, height,
        rotationDegrees, pixelWidthHeightRatio, channelCount, sampleRate, language,
        subsampleOffsetUs, initializationData, adaptive, maxWidth, maxHeight, encoderDelay,
        encoderPadding);
  }

  public MediaFormat copyWithMaxVideoDimensions(int maxWidth, int maxHeight) {
    return new MediaFormat(trackId, mimeType, bitrate, maxInputSize, durationUs, width, height,
        rotationDegrees, pixelWidthHeightRatio, channelCount, sampleRate, language,
        subsampleOffsetUs, initializationData, adaptive, maxWidth, maxHeight, encoderDelay,
        encoderPadding);
  }

  public MediaFormat copyWithSubsampleOffsetUs(long subsampleOffsetUs) {
    return new MediaFormat(trackId, mimeType, bitrate, maxInputSize, durationUs, width, height,
        rotationDegrees, pixelWidthHeightRatio, channelCount, sampleRate, language,
        subsampleOffsetUs, initializationData, adaptive, maxWidth, maxHeight, encoderDelay,
        encoderPadding);
  }

  public MediaFormat copyWithDurationUs(long durationUs) {
    return new MediaFormat(trackId, mimeType, bitrate, maxInputSize, durationUs, width, height,
        rotationDegrees, pixelWidthHeightRatio, channelCount, sampleRate, language,
        subsampleOffsetUs, initializationData, adaptive, maxWidth, maxHeight, encoderDelay,
        encoderPadding);
  }

  public MediaFormat copyWithLanguage(String language) {
    return new MediaFormat(trackId, mimeType, bitrate, maxInputSize, durationUs, width, height,
        rotationDegrees, pixelWidthHeightRatio, channelCount, sampleRate, language,
        subsampleOffsetUs, initializationData, adaptive, maxWidth, maxHeight, encoderDelay,
        encoderPadding);
  }

  public MediaFormat copyWithFixedTrackInfo(String trackId, int bitrate, int width, int height,
      String language) {
    return new MediaFormat(trackId, mimeType, bitrate, maxInputSize, durationUs, width, height,
        rotationDegrees, pixelWidthHeightRatio, channelCount, sampleRate, language,
        subsampleOffsetUs, initializationData, adaptive, NO_VALUE, NO_VALUE, encoderDelay,
        encoderPadding);
  }

  public MediaFormat copyAsAdaptive(String trackId) {
    return new MediaFormat(trackId, mimeType, NO_VALUE, NO_VALUE, durationUs, NO_VALUE, NO_VALUE,
        NO_VALUE, NO_VALUE, NO_VALUE, NO_VALUE, null, OFFSET_SAMPLE_RELATIVE, null, true, maxWidth,
        maxHeight, NO_VALUE, NO_VALUE);
  }

  public MediaFormat copyWithGaplessInfo(int encoderDelay, int encoderPadding) {
    return new MediaFormat(trackId, mimeType, bitrate, maxInputSize, durationUs, width, height,
        rotationDegrees, pixelWidthHeightRatio, channelCount, sampleRate, language,
        subsampleOffsetUs, initializationData, adaptive, maxWidth, maxHeight, encoderDelay,
        encoderPadding);
  }

  /**
   * @return A {@link MediaFormat} representation of this format.
   */
  @SuppressLint("InlinedApi")
  @TargetApi(16)
  public final android.media.MediaFormat getFrameworkMediaFormatV16() {
    if (frameworkMediaFormat == null) {
      android.media.MediaFormat format = new android.media.MediaFormat();
      format.setString(android.media.MediaFormat.KEY_MIME, mimeType);
      maybeSetStringV16(format, android.media.MediaFormat.KEY_LANGUAGE, language);
      maybeSetIntegerV16(format, android.media.MediaFormat.KEY_MAX_INPUT_SIZE, maxInputSize);
      maybeSetIntegerV16(format, android.media.MediaFormat.KEY_WIDTH, width);
      maybeSetIntegerV16(format, android.media.MediaFormat.KEY_HEIGHT, height);
      maybeSetIntegerV16(format, "rotation-degrees", rotationDegrees);
      maybeSetIntegerV16(format, android.media.MediaFormat.KEY_MAX_WIDTH, maxWidth);
      maybeSetIntegerV16(format, android.media.MediaFormat.KEY_MAX_HEIGHT, maxHeight);
      maybeSetIntegerV16(format, android.media.MediaFormat.KEY_CHANNEL_COUNT, channelCount);
      maybeSetIntegerV16(format, android.media.MediaFormat.KEY_SAMPLE_RATE, sampleRate);
      maybeSetIntegerV16(format, "encoder-delay", encoderDelay);
      maybeSetIntegerV16(format, "encoder-padding", encoderPadding);
      for (int i = 0; i < initializationData.size(); i++) {
        format.setByteBuffer("csd-" + i, ByteBuffer.wrap(initializationData.get(i)));
      }
      if (durationUs != C.UNKNOWN_TIME_US) {
        format.setLong(android.media.MediaFormat.KEY_DURATION, durationUs);
      }
      maybeSetIntegerV16(format, BitDepthKey, bitdepth);
      frameworkMediaFormat = format;
    }
    return frameworkMediaFormat;
  }

  /**
   * Sets the framework format returned by {@link #getFrameworkMediaFormatV16()}.
   *
   * @deprecated This method only exists for FrameworkSampleSource, which is itself deprecated.
   * @param format The framework format.
   */
  @Deprecated
  @TargetApi(16)
  /* package */ final void setFrameworkFormatV16(android.media.MediaFormat format) {
    frameworkMediaFormat = format;
  }

  @Override
  public String toString() {
    return "MediaFormat(" + trackId + ", " + mimeType + ", " + bitdepth + ", " + bitrate + ", " + maxInputSize
        + ", " + width + ", " + height + ", " + rotationDegrees + ", " + pixelWidthHeightRatio
        + ", " + channelCount + ", " + sampleRate + ", " + language + ", " + durationUs + ", "
        + adaptive + ", " + maxWidth + ", " + maxHeight + ", " + encoderDelay + ", "
        + encoderPadding + ")";
  }

  @Override
  public int hashCode() {
    if (hashCode == 0) {
      int result = 17;
      result = 31 * result + (trackId == null ? 0 : trackId.hashCode());
      result = 31 * result + (mimeType == null ? 0 : mimeType.hashCode());
      result = 31 * result + bitdepth;
      result = 31 * result + bitrate;
      result = 31 * result + maxInputSize;
      result = 31 * result + width;
      result = 31 * result + height;
      result = 31 * result + rotationDegrees;
      result = 31 * result + Float.floatToRawIntBits(pixelWidthHeightRatio);
      result = 31 * result + (int) durationUs;
      result = 31 * result + (adaptive ? 1231 : 1237);
      result = 31 * result + maxWidth;
      result = 31 * result + maxHeight;
      result = 31 * result + encoderDelay;
      result = 31 * result + encoderPadding;
      result = 31 * result + channelCount;
      result = 31 * result + sampleRate;
      result = 31 * result + (language == null ? 0 : language.hashCode());
      result = 31 * result + (int) subsampleOffsetUs;
      for (int i = 0; i < initializationData.size(); i++) {
        result = 31 * result + Arrays.hashCode(initializationData.get(i));
      }
      hashCode = result;
    }
    return hashCode;
  }

  @Override
  public boolean equals(Object obj) {
    if (this == obj) {
      return true;
    }
    if (obj == null || getClass() != obj.getClass()) {
      return false;
    }
    MediaFormat other = (MediaFormat) obj;
    if (adaptive != other.adaptive || bitrate != other.bitrate || maxInputSize != other.maxInputSize
<<<<<<< HEAD
        || durationUs != other.durationUs || width != other.width || height != other.height
=======
        || width != other.width || height != other.height || bitdepth != other.bitdepth
>>>>>>> 7197e337
        || rotationDegrees != other.rotationDegrees
        || pixelWidthHeightRatio != other.pixelWidthHeightRatio
        || maxWidth != other.maxWidth || maxHeight != other.maxHeight
        || encoderDelay != other.encoderDelay || encoderPadding != other.encoderPadding
        || channelCount != other.channelCount || sampleRate != other.sampleRate
        || subsampleOffsetUs != other.subsampleOffsetUs || !Util.areEqual(trackId, other.trackId)
        || !Util.areEqual(language, other.language) || !Util.areEqual(mimeType, other.mimeType)
        || initializationData.size() != other.initializationData.size()) {
      return false;
    }
    for (int i = 0; i < initializationData.size(); i++) {
      if (!Arrays.equals(initializationData.get(i), other.initializationData.get(i))) {
        return false;
      }
    }
    return true;
  }

  @TargetApi(16)
  private static final void maybeSetStringV16(android.media.MediaFormat format, String key,
      String value) {
    if (value != null) {
      format.setString(key, value);
    }
  }

  @TargetApi(16)
  private static final void maybeSetIntegerV16(android.media.MediaFormat format, String key,
      int value) {
    if (value != NO_VALUE) {
      format.setInteger(key, value);
    }
  }

}<|MERGE_RESOLUTION|>--- conflicted
+++ resolved
@@ -404,12 +404,8 @@
     }
     MediaFormat other = (MediaFormat) obj;
     if (adaptive != other.adaptive || bitrate != other.bitrate || maxInputSize != other.maxInputSize
-<<<<<<< HEAD
         || durationUs != other.durationUs || width != other.width || height != other.height
-=======
-        || width != other.width || height != other.height || bitdepth != other.bitdepth
->>>>>>> 7197e337
-        || rotationDegrees != other.rotationDegrees
+        || bitdepth != other.bitdepth || rotationDegrees != other.rotationDegrees
         || pixelWidthHeightRatio != other.pixelWidthHeightRatio
         || maxWidth != other.maxWidth || maxHeight != other.maxHeight
         || encoderDelay != other.encoderDelay || encoderPadding != other.encoderPadding
