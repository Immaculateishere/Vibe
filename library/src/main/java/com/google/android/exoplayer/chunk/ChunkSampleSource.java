/*
 * Copyright (C) 2014 The Android Open Source Project
 *
 * Licensed under the Apache License, Version 2.0 (the "License");
 * you may not use this file except in compliance with the License.
 * You may obtain a copy of the License at
 *
 *      http://www.apache.org/licenses/LICENSE-2.0
 *
 * Unless required by applicable law or agreed to in writing, software
 * distributed under the License is distributed on an "AS IS" BASIS,
 * WITHOUT WARRANTIES OR CONDITIONS OF ANY KIND, either express or implied.
 * See the License for the specific language governing permissions and
 * limitations under the License.
 */
package com.google.android.exoplayer.chunk;

import com.google.android.exoplayer.C;
import com.google.android.exoplayer.LoadControl;
import com.google.android.exoplayer.MediaFormat;
import com.google.android.exoplayer.MediaFormatHolder;
import com.google.android.exoplayer.SampleHolder;
import com.google.android.exoplayer.SampleSource;
import com.google.android.exoplayer.TrackInfo;
import com.google.android.exoplayer.TrackRenderer;
import com.google.android.exoplayer.upstream.Loader;
import com.google.android.exoplayer.util.Assertions;
import com.google.android.exoplayer.util.TraceUtil;

import android.os.Handler;
import android.os.SystemClock;

import java.io.IOException;
import java.util.Collections;
import java.util.Iterator;
import java.util.LinkedList;
import java.util.List;

/**
 * A {@link SampleSource} that loads media in {@link Chunk}s, which are themselves obtained from a
 * {@link ChunkSource}.
 */
public class ChunkSampleSource implements SampleSource, Loader.Listener {

  /**
   * Interface definition for a callback to be notified of {@link ChunkSampleSource} events.
   */
  public interface EventListener {

    /**
     * Invoked when an upstream load is started.
     *
     * @param sourceId The id of the reporting {@link SampleSource}.
     * @param formatId The format id.
     * @param trigger A trigger for the format selection, as specified by the {@link ChunkSource}.
     * @param isInitialization Whether the load is for format initialization data.
     * @param mediaStartTimeMs The media time of the start of the data being loaded, or -1 if this
     *     load is for initialization data.
     * @param mediaEndTimeMs The media time of the end of the data being loaded, or -1 if this
     *     load is for initialization data.
<<<<<<< HEAD
     * @param length The length of the data being loaded in bytes, or {@link C#LENGTH_UNBOUNDED} if
     *     the length of the data has not yet been determined.
     */
    void onLoadStarted(int sourceId, String formatId, int trigger, boolean isInitialization,
        int mediaStartTimeMs, int mediaEndTimeMs, long length);

=======
     */
    void onLoadStarted(int sourceId, String formatId, int trigger, boolean isInitialization,
                       int mediaStartTimeMs, int mediaEndTimeMs);
>>>>>>> e9cd6537
    /**
     * Invoked when the current load operation completes.
     *
     * @param sourceId The id of the reporting {@link SampleSource}.
     * @param bytesLoaded The number of bytes that were loaded.
     */
    void onLoadCompleted(int sourceId, long bytesLoaded);

    /**
     * Invoked when the current upstream load operation is canceled.
     *
     * @param sourceId The id of the reporting {@link SampleSource}.
     * @param bytesLoaded The number of bytes that were loaded prior to the cancellation.
     */
    void onLoadCanceled(int sourceId, long bytesLoaded);

    /**
     * Invoked when data is removed from the back of the buffer, typically so that it can be
     * re-buffered using a different representation.
     *
     * @param sourceId The id of the reporting {@link SampleSource}.
     * @param mediaStartTimeMs The media time of the start of the discarded data.
     * @param mediaEndTimeMs The media time of the end of the discarded data.
     * @param bytesDiscarded The length of the data being discarded in bytes.
     */
    void onUpstreamDiscarded(int sourceId, int mediaStartTimeMs, int mediaEndTimeMs,
        long bytesDiscarded);

    /**
     * Invoked when an error occurs loading media data.
     *
     * @param sourceId The id of the reporting {@link SampleSource}.
     * @param e The cause of the failure.
     */
    void onUpstreamError(int sourceId, IOException e);

    /**
     * Invoked when an error occurs consuming loaded data.
     *
     * @param sourceId The id of the reporting {@link SampleSource}.
     * @param e The cause of the failure.
     */
    void onConsumptionError(int sourceId, IOException e);

    /**
     * Invoked when data is removed from the front of the buffer, typically due to a seek or
     * because the data has been consumed.
     *
     * @param sourceId The id of the reporting {@link SampleSource}.
     * @param mediaStartTimeMs The media time of the start of the discarded data.
     * @param mediaEndTimeMs The media time of the end of the discarded data.
     * @param bytesDiscarded The length of the data being discarded in bytes.
     */
    void onDownstreamDiscarded(int sourceId, int mediaStartTimeMs, int mediaEndTimeMs,
        long bytesDiscarded);

    /**
     * Invoked when the downstream format changes (i.e. when the format being supplied to the
     * caller of {@link SampleSource#readData} changes).
     *
     * @param sourceId The id of the reporting {@link SampleSource}.
     * @param formatId The format id.
     * @param trigger The trigger specified in the corresponding upstream load, as specified by the
     *     {@link ChunkSource}.
     * @param mediaTimeMs The media time at which the change occurred.
     */
    void onDownstreamFormatChanged(int sourceId, String formatId, int trigger, int mediaTimeMs);

  }

  private static final int STATE_UNPREPARED = 0;
  private static final int STATE_PREPARED = 1;
  private static final int STATE_ENABLED = 2;

  private static final int NO_RESET_PENDING = -1;

  private final int eventSourceId;
  private final LoadControl loadControl;
  private final ChunkSource chunkSource;
  private final ChunkOperationHolder currentLoadableHolder;
  private final LinkedList<MediaChunk> mediaChunks;
  private final List<MediaChunk> readOnlyMediaChunks;
  private final int bufferSizeContribution;
  private final boolean frameAccurateSeeking;
  private final Handler eventHandler;
  private final EventListener eventListener;

  private int state;
  private long downstreamPositionUs;
  private long lastSeekPositionUs;
  private long pendingResetTime;
  private long lastPerformedBufferOperation;
  private boolean pendingDiscontinuity;

  private Loader loader;
  private IOException currentLoadableException;
  private boolean currentLoadableExceptionFatal;
  private int currentLoadableExceptionCount;
  private long currentLoadableExceptionTimestamp;

  private MediaFormat downstreamMediaFormat;
  private volatile Format downstreamFormat;

  public ChunkSampleSource(ChunkSource chunkSource, LoadControl loadControl,
      int bufferSizeContribution, boolean frameAccurateSeeking) {
    this(chunkSource, loadControl, bufferSizeContribution, frameAccurateSeeking, null, null, 0);
  }

  public ChunkSampleSource(ChunkSource chunkSource, LoadControl loadControl,
      int bufferSizeContribution, boolean frameAccurateSeeking, Handler eventHandler,
      EventListener eventListener, int eventSourceId) {
    this.chunkSource = chunkSource;
    this.loadControl = loadControl;
    this.bufferSizeContribution = bufferSizeContribution;
    this.frameAccurateSeeking = frameAccurateSeeking;
    this.eventHandler = eventHandler;
    this.eventListener = eventListener;
    this.eventSourceId = eventSourceId;
    currentLoadableHolder = new ChunkOperationHolder();
    mediaChunks = new LinkedList<MediaChunk>();
    readOnlyMediaChunks = Collections.unmodifiableList(mediaChunks);
    state = STATE_UNPREPARED;
  }

  /**
   * Exposes the current downstream format for debugging purposes. Can be called from any thread.
   *
   * @return The current downstream format.
   */
  public Format getFormat() {
    return downstreamFormat;
  }

  @Override
  public boolean prepare() {
    Assertions.checkState(state == STATE_UNPREPARED);
    loader = new Loader("Loader:" + chunkSource.getTrackInfo().mimeType, this);
    state = STATE_PREPARED;
    return true;
  }

  @Override
  public int getTrackCount() {
    Assertions.checkState(state != STATE_UNPREPARED);
    return 1;
  }

  @Override
  public TrackInfo getTrackInfo(int track) {
    Assertions.checkState(state != STATE_UNPREPARED);
    Assertions.checkState(track == 0);
    return chunkSource.getTrackInfo();
  }

  @Override
  public void enable(int track, long timeUs) {
    Assertions.checkState(state == STATE_PREPARED);
    Assertions.checkState(track == 0);
    state = STATE_ENABLED;
    chunkSource.enable();
    loadControl.register(this, bufferSizeContribution);
    downstreamFormat = null;
    downstreamMediaFormat = null;
    downstreamPositionUs = timeUs;
    lastSeekPositionUs = timeUs;
    restartFrom(timeUs);
  }

  @Override
  public void disable(int track) {
    Assertions.checkState(state == STATE_ENABLED);
    Assertions.checkState(track == 0);
    pendingDiscontinuity = false;
    state = STATE_PREPARED;
    loadControl.unregister(this);
    chunkSource.disable(mediaChunks);
    if (loader.isLoading()) {
      loader.cancelLoading();
    } else {
      clearMediaChunks();
      clearCurrentLoadable();
      loadControl.trimAllocator();
    }
  }

  @Override
  public boolean continueBuffering(long playbackPositionUs) throws IOException {
    Assertions.checkState(state == STATE_ENABLED);
    downstreamPositionUs = playbackPositionUs;
    chunkSource.continueBuffering(playbackPositionUs);
    updateLoadControl();
    if (isPendingReset() || mediaChunks.isEmpty()) {
      return false;
    } else if (mediaChunks.getFirst().sampleAvailable()) {
      // There's a sample available to be read from the current chunk.
      return true;
    } else {
      // It may be the case that the current chunk has been fully read but not yet discarded and
      // that the next chunk has an available sample. Return true if so, otherwise false.
      return mediaChunks.size() > 1 && mediaChunks.get(1).sampleAvailable();
    }
  }

  @Override
  public int readData(int track, long playbackPositionUs, MediaFormatHolder formatHolder,
      SampleHolder sampleHolder, boolean onlyReadDiscontinuity) throws IOException {
    Assertions.checkState(state == STATE_ENABLED);
    Assertions.checkState(track == 0);

    if (pendingDiscontinuity) {
      pendingDiscontinuity = false;
      return DISCONTINUITY_READ;
    }

    if (onlyReadDiscontinuity) {
      return NOTHING_READ;
    }

    downstreamPositionUs = playbackPositionUs;
    if (isPendingReset()) {
      if (currentLoadableException != null) {
        throw currentLoadableException;
      }
      IOException chunkSourceException = chunkSource.getError();
      if (chunkSourceException != null) {
        throw chunkSourceException;
      }
      return NOTHING_READ;
    }

    MediaChunk mediaChunk = mediaChunks.getFirst();
    if (mediaChunk.isReadFinished()) {
      // We've read all of the samples from the current media chunk.
      if (mediaChunks.size() > 1) {
        discardDownstreamMediaChunk();
        mediaChunk = mediaChunks.getFirst();
        mediaChunk.seekToStart();
        return readData(track, playbackPositionUs, formatHolder, sampleHolder, false);
      } else if (mediaChunk.isLastChunk()) {
        return END_OF_STREAM;
      }
      IOException chunkSourceException = chunkSource.getError();
      if (chunkSourceException != null) {
        throw chunkSourceException;
      }
      return NOTHING_READ;
    }

    if (downstreamFormat == null || !downstreamFormat.equals(mediaChunk.format)) {
      notifyDownstreamFormatChanged(mediaChunk.format.id, mediaChunk.trigger,
          mediaChunk.startTimeUs);
      downstreamFormat = mediaChunk.format;
    }

    if (!mediaChunk.prepare()) {
      if (currentLoadableException != null) {
        throw currentLoadableException;
      }
      return NOTHING_READ;
    }

    MediaFormat mediaFormat = mediaChunk.getMediaFormat();
    if (mediaFormat != null && !mediaFormat.equals(downstreamMediaFormat, true)) {
      chunkSource.getMaxVideoDimensions(mediaFormat);
      formatHolder.format = mediaFormat;
      formatHolder.drmInitData = mediaChunk.getPsshInfo();
      downstreamMediaFormat = mediaFormat;
      return FORMAT_READ;
    }

    if (mediaChunk.read(sampleHolder)) {
      sampleHolder.decodeOnly = frameAccurateSeeking && sampleHolder.timeUs < lastSeekPositionUs;
      onSampleRead(mediaChunk, sampleHolder);
      return SAMPLE_READ;
    } else {
      if (currentLoadableException != null) {
        throw currentLoadableException;
      }
      return NOTHING_READ;
    }
  }

  @Override
  public long seekToUs(long timeUs) {
    Assertions.checkState(state == STATE_ENABLED);
    downstreamPositionUs = timeUs;
    lastSeekPositionUs = timeUs;
    if (pendingResetTime == timeUs) {
      return timeUs;
    }

    MediaChunk mediaChunk = getMediaChunk(timeUs);
    if (mediaChunk == null) {
      restartFrom(timeUs);
      pendingDiscontinuity = true;
    } else {
      pendingDiscontinuity |= mediaChunk.seekTo(timeUs, mediaChunk == mediaChunks.getFirst());
      discardDownstreamMediaChunks(mediaChunk);
      updateLoadControl();
    }

    return timeUs;
  }

  private MediaChunk getMediaChunk(long timeUs) {
    Iterator<MediaChunk> mediaChunkIterator = mediaChunks.iterator();
    while (mediaChunkIterator.hasNext()) {
      MediaChunk mediaChunk = mediaChunkIterator.next();
      if (timeUs < mediaChunk.startTimeUs) {
        return null;
      } else if (mediaChunk.isLastChunk() || timeUs < mediaChunk.endTimeUs) {
        return mediaChunk;
      }
    }
    return null;
  }

  @Override
  public long getBufferedPositionUs() {
    Assertions.checkState(state == STATE_ENABLED);
    if (isPendingReset()) {
      return pendingResetTime;
    }
    MediaChunk mediaChunk = mediaChunks.getLast();
    Chunk currentLoadable = currentLoadableHolder.chunk;
    if (currentLoadable != null && mediaChunk == currentLoadable) {
      // Linearly interpolate partially-fetched chunk times.
      long chunkLength = mediaChunk.getLength();
      if (chunkLength != C.LENGTH_UNBOUNDED) {
        return mediaChunk.startTimeUs + ((mediaChunk.endTimeUs - mediaChunk.startTimeUs) *
            mediaChunk.bytesLoaded()) / chunkLength;
      } else {
        return mediaChunk.startTimeUs;
      }
    } else if (mediaChunk.isLastChunk()) {
      return TrackRenderer.END_OF_TRACK_US;
    } else {
      return mediaChunk.endTimeUs;
    }
  }

  @Override
  public void release() {
    Assertions.checkState(state != STATE_ENABLED);
    if (loader != null) {
      loader.release();
      loader = null;
    }
    state = STATE_UNPREPARED;
  }

  @Override
  public void onLoaded() {
    Chunk currentLoadable = currentLoadableHolder.chunk;
    notifyLoadCompleted(currentLoadable.bytesLoaded());
    try {
      currentLoadable.consume();
    } catch (IOException e) {
      currentLoadableException = e;
      currentLoadableExceptionCount++;
      currentLoadableExceptionTimestamp = SystemClock.elapsedRealtime();
      currentLoadableExceptionFatal = true;
      notifyConsumptionError(e);
    } finally {
      if (!isMediaChunk(currentLoadable)) {
        currentLoadable.release();
      }
      if (!currentLoadableExceptionFatal) {
        clearCurrentLoadable();
      }
      updateLoadControl();
    }
  }

  @Override
  public void onCanceled() {
    Chunk currentLoadable = currentLoadableHolder.chunk;
    notifyLoadCanceled(currentLoadable.bytesLoaded());
    if (!isMediaChunk(currentLoadable)) {
      currentLoadable.release();
    }
    clearCurrentLoadable();
    if (state == STATE_ENABLED) {
      restartFrom(pendingResetTime);
    } else {
      clearMediaChunks();
      loadControl.trimAllocator();
    }
  }

  @Override
  public void onError(IOException e) {
    currentLoadableException = e;
    currentLoadableExceptionCount++;
    currentLoadableExceptionTimestamp = SystemClock.elapsedRealtime();
    notifyUpstreamError(e);
    chunkSource.onChunkLoadError(currentLoadableHolder.chunk, e);
    updateLoadControl();
  }

  /**
   * Called when a sample has been read from a {@link MediaChunk}. Can be used to perform any
   * modifications necessary before the sample is returned.
   *
   * @param mediaChunk The MediaChunk the sample was ready from.
   * @param sampleHolder The sample that has just been read.
   */
  protected void onSampleRead(MediaChunk mediaChunk, SampleHolder sampleHolder) {
    // no-op
  }

  private void restartFrom(long timeUs) {
    pendingResetTime = timeUs;
    if (loader.isLoading()) {
      loader.cancelLoading();
    } else {
      clearMediaChunks();
      clearCurrentLoadable();
      updateLoadControl();
    }
  }

  private void clearMediaChunks() {
    discardDownstreamMediaChunks(null);
  }

  private void clearCurrentLoadable() {
    currentLoadableHolder.chunk = null;
    currentLoadableException = null;
    currentLoadableExceptionCount = 0;
    currentLoadableExceptionFatal = false;
  }

  private void updateLoadControl() {
    long loadPositionUs;
    if (isPendingReset()) {
      loadPositionUs = pendingResetTime;
    } else {
      MediaChunk lastMediaChunk = mediaChunks.getLast();
      loadPositionUs = lastMediaChunk.nextChunkIndex == -1 ? -1 : lastMediaChunk.endTimeUs;
    }

    boolean isBackedOff = currentLoadableException != null && !currentLoadableExceptionFatal;
    boolean nextLoader = loadControl.update(this, downstreamPositionUs, loadPositionUs,
        isBackedOff || loader.isLoading(), currentLoadableExceptionFatal);

    if (currentLoadableExceptionFatal) {
      return;
    }

    long now = SystemClock.elapsedRealtime();

    if (isBackedOff) {
      long elapsedMillis = now - currentLoadableExceptionTimestamp;
      if (elapsedMillis >= getRetryDelayMillis(currentLoadableExceptionCount)) {
        resumeFromBackOff();
      }
      return;
    }

    TraceUtil.beginSection("updateLoadControl");
    if (!loader.isLoading()) {
      if (currentLoadableHolder.chunk == null || now - lastPerformedBufferOperation > 1000) {
        lastPerformedBufferOperation = now;
        currentLoadableHolder.queueSize = readOnlyMediaChunks.size();
        chunkSource.getChunkOperation(readOnlyMediaChunks, pendingResetTime, downstreamPositionUs,
            currentLoadableHolder);
        discardUpstreamMediaChunks(currentLoadableHolder.queueSize);
      }
      if (nextLoader) {
        maybeStartLoading();
      }
    }
    TraceUtil.endSection();

  }

  /**
   * Resumes loading.
   * <p>
   * If the {@link ChunkSource} returns a chunk equivalent to the backed off chunk B, then the
   * loading of B will be resumed. In all other cases B will be discarded and the new chunk will
   * be loaded.
   */
  private void resumeFromBackOff() {
    currentLoadableException = null;

    Chunk backedOffChunk = currentLoadableHolder.chunk;
    if (!isMediaChunk(backedOffChunk)) {
      currentLoadableHolder.queueSize = readOnlyMediaChunks.size();
      chunkSource.getChunkOperation(readOnlyMediaChunks, pendingResetTime, downstreamPositionUs,
          currentLoadableHolder);
      discardUpstreamMediaChunks(currentLoadableHolder.queueSize);
      if (currentLoadableHolder.chunk == backedOffChunk) {
        // Chunk was unchanged. Resume loading.
        loader.startLoading(backedOffChunk);
      } else {
        backedOffChunk.release();
        maybeStartLoading();
      }
      return;
    }

    if (backedOffChunk == mediaChunks.getFirst()) {
      // We're not able to clear the first media chunk, so we have no choice but to continue
      // loading it.
      loader.startLoading(backedOffChunk);
      return;
    }

    // The current loadable is the last media chunk. Remove it before we invoke the chunk source,
    // and add it back again afterwards.
    MediaChunk removedChunk = mediaChunks.removeLast();
    Assertions.checkState(backedOffChunk == removedChunk);
    currentLoadableHolder.queueSize = readOnlyMediaChunks.size();
    chunkSource.getChunkOperation(readOnlyMediaChunks, pendingResetTime, downstreamPositionUs,
        currentLoadableHolder);
    mediaChunks.add(removedChunk);

    if (currentLoadableHolder.chunk == backedOffChunk) {
      // Chunk was unchanged. Resume loading.
      loader.startLoading(backedOffChunk);
    } else {
      // This call will remove and release at least one chunk from the end of mediaChunks. Since
      // the current loadable is the last media chunk, it is guaranteed to be removed.
      discardUpstreamMediaChunks(currentLoadableHolder.queueSize);
      clearCurrentLoadable();
      maybeStartLoading();
    }
  }

  private void maybeStartLoading() {
    Chunk currentLoadable = currentLoadableHolder.chunk;
    if (currentLoadable == null) {
      // Nothing to load.
      return;
    }
    currentLoadable.init(loadControl.getAllocator());
    if (isMediaChunk(currentLoadable)) {
      MediaChunk mediaChunk = (MediaChunk) currentLoadable;
      if (isPendingReset()) {
        mediaChunk.seekTo(pendingResetTime, false);
        pendingResetTime = NO_RESET_PENDING;
      }
      mediaChunks.add(mediaChunk);
      notifyLoadStarted(mediaChunk.format.id, mediaChunk.trigger, false,
          mediaChunk.startTimeUs, mediaChunk.endTimeUs, mediaChunk.getLength());
    } else {
      notifyLoadStarted(currentLoadable.format.id, currentLoadable.trigger, true, -1, -1,
          currentLoadable.getLength());
    }
    loader.startLoading(currentLoadable);
  }

  /**
   * Discards downstream media chunks until {@code untilChunk} if found. {@code untilChunk} is not
   * itself discarded. Null can be passed to discard all media chunks.
   *
   * @param untilChunk The first media chunk to keep, or null to discard all media chunks.
   */
  private void discardDownstreamMediaChunks(MediaChunk untilChunk) {
    if (mediaChunks.isEmpty() || untilChunk == mediaChunks.getFirst()) {
      return;
    }
    long totalBytes = 0;
    long startTimeUs = mediaChunks.getFirst().startTimeUs;
    long endTimeUs = 0;
    while (!mediaChunks.isEmpty() && untilChunk != mediaChunks.getFirst()) {
      MediaChunk removed = mediaChunks.removeFirst();
      totalBytes += removed.bytesLoaded();
      endTimeUs = removed.endTimeUs;
      removed.release();
    }
    notifyDownstreamDiscarded(startTimeUs, endTimeUs, totalBytes);
  }

  /**
   * Discards the first downstream media chunk.
   */
  private void discardDownstreamMediaChunk() {
    MediaChunk removed = mediaChunks.removeFirst();
    long totalBytes = removed.bytesLoaded();
    removed.release();
    notifyDownstreamDiscarded(removed.startTimeUs, removed.endTimeUs, totalBytes);
  }

  /**
   * Discard upstream media chunks until the queue length is equal to the length specified.
   *
   * @param queueLength The desired length of the queue.
   */
  private void discardUpstreamMediaChunks(int queueLength) {
    if (mediaChunks.size() <= queueLength) {
      return;
    }
    long totalBytes = 0;
    long startTimeUs = 0;
    long endTimeUs = mediaChunks.getLast().endTimeUs;
    while (mediaChunks.size() > queueLength) {
      MediaChunk removed = mediaChunks.removeLast();
      totalBytes += removed.bytesLoaded();
      startTimeUs = removed.startTimeUs;
      removed.release();
    }
    notifyUpstreamDiscarded(startTimeUs, endTimeUs, totalBytes);
  }

  private boolean isMediaChunk(Chunk chunk) {
    return chunk instanceof MediaChunk;
  }

  private boolean isPendingReset() {
    return pendingResetTime != NO_RESET_PENDING;
  }

  private long getRetryDelayMillis(long errorCount) {
    return Math.min((errorCount - 1) * 1000, 5000);
  }

  protected final int usToMs(long timeUs) {
    return (int) (timeUs / 1000);
  }

  private void notifyLoadStarted(final String formatId, final int trigger,
      final boolean isInitialization, final long mediaStartTimeUs, final long mediaEndTimeUs,
      final long length) {
    if (eventHandler != null && eventListener != null) {
      eventHandler.post(new Runnable()  {
        @Override
        public void run() {
          eventListener.onLoadStarted(eventSourceId, formatId, trigger, isInitialization,
<<<<<<< HEAD
              usToMs(mediaStartTimeUs), usToMs(mediaEndTimeUs), length);
=======
                  usToMs(mediaStartTimeUs), usToMs(mediaEndTimeUs));
>>>>>>> e9cd6537
        }
      });
    }
  }

  private void notifyLoadCompleted(final long bytesLoaded) {
    if (eventHandler != null && eventListener != null) {
      eventHandler.post(new Runnable()  {
        @Override
        public void run() {
          eventListener.onLoadCompleted(eventSourceId, bytesLoaded);
        }
      });
    }
  }

  private void notifyLoadCanceled(final long bytesLoaded) {
    if (eventHandler != null && eventListener != null) {
      eventHandler.post(new Runnable()  {
        @Override
        public void run() {
          eventListener.onLoadCanceled(eventSourceId, bytesLoaded);
        }
      });
    }
  }

  private void notifyUpstreamError(final IOException e) {
    if (eventHandler != null && eventListener != null) {
      eventHandler.post(new Runnable()  {
        @Override
        public void run() {
          eventListener.onUpstreamError(eventSourceId, e);
        }
      });
    }
  }

  private void notifyConsumptionError(final IOException e) {
    if (eventHandler != null && eventListener != null) {
      eventHandler.post(new Runnable()  {
        @Override
        public void run() {
          eventListener.onConsumptionError(eventSourceId, e);
        }
      });
    }
  }

  private void notifyUpstreamDiscarded(final long mediaStartTimeUs, final long mediaEndTimeUs,
      final long totalBytes) {
    if (eventHandler != null && eventListener != null) {
      eventHandler.post(new Runnable()  {
        @Override
        public void run() {
          eventListener.onUpstreamDiscarded(eventSourceId, usToMs(mediaStartTimeUs),
              usToMs(mediaEndTimeUs), totalBytes);
        }
      });
    }
  }

  private void notifyDownstreamFormatChanged(final String formatId, final int trigger,
      final long mediaTimeUs) {
    if (eventHandler != null && eventListener != null) {
      eventHandler.post(new Runnable()  {
        @Override
        public void run() {
          eventListener.onDownstreamFormatChanged(eventSourceId, formatId, trigger,
              usToMs(mediaTimeUs));
        }
      });
    }
  }

  private void notifyDownstreamDiscarded(final long mediaStartTimeUs, final long mediaEndTimeUs,
      final long bytesDiscarded) {
    if (eventHandler != null && eventListener != null) {
      eventHandler.post(new Runnable()  {
        @Override
        public void run() {
          eventListener.onDownstreamDiscarded(eventSourceId, usToMs(mediaStartTimeUs),
              usToMs(mediaEndTimeUs), bytesDiscarded);
        }
      });
    }
  }

}<|MERGE_RESOLUTION|>--- conflicted
+++ resolved
@@ -58,18 +58,14 @@
      *     load is for initialization data.
      * @param mediaEndTimeMs The media time of the end of the data being loaded, or -1 if this
      *     load is for initialization data.
-<<<<<<< HEAD
+
      * @param length The length of the data being loaded in bytes, or {@link C#LENGTH_UNBOUNDED} if
      *     the length of the data has not yet been determined.
      */
     void onLoadStarted(int sourceId, String formatId, int trigger, boolean isInitialization,
         int mediaStartTimeMs, int mediaEndTimeMs, long length);
 
-=======
-     */
-    void onLoadStarted(int sourceId, String formatId, int trigger, boolean isInitialization,
-                       int mediaStartTimeMs, int mediaEndTimeMs);
->>>>>>> e9cd6537
+
     /**
      * Invoked when the current load operation completes.
      *
@@ -701,11 +697,8 @@
         @Override
         public void run() {
           eventListener.onLoadStarted(eventSourceId, formatId, trigger, isInitialization,
-<<<<<<< HEAD
               usToMs(mediaStartTimeUs), usToMs(mediaEndTimeUs), length);
-=======
-                  usToMs(mediaStartTimeUs), usToMs(mediaEndTimeUs));
->>>>>>> e9cd6537
+
         }
       });
     }
