--- conflicted
+++ resolved
@@ -474,23 +474,11 @@
         if (segmentByteRangeLength == C.LENGTH_UNSET) {
           segmentByteRangeOffset = 0;
         }
-<<<<<<< HEAD
+        
         segments.add(new Segment(line, segmentDurationUs, segmentTitle, relativeDiscontinuitySequence,
             segmentStartTimeUs, encryptionKeyUri, segmentEncryptionIV,
-            segmentByteRangeOffset, segmentByteRangeLength));
-=======
-        segments.add(
-            new Segment(
-                line,
-                segmentDurationUs,
-                relativeDiscontinuitySequence,
-                segmentStartTimeUs,
-                encryptionKeyUri,
-                segmentEncryptionIV,
-                segmentByteRangeOffset,
-                segmentByteRangeLength,
-                hasGapTag));
->>>>>>> 8ffd40ab
+            segmentByteRangeOffset, segmentByteRangeLength, hasGapTag));
+        
         segmentStartTimeUs += segmentDurationUs;
         segmentDurationUs = 0;
         segmentTitle = null;
