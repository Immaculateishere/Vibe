// Copyright (C) 2016 The Android Open Source Project
//
// Licensed under the Apache License, Version 2.0 (the "License");
// you may not use this file except in compliance with the License.
// You may obtain a copy of the License at
//
//      http://www.apache.org/licenses/LICENSE-2.0
//
// Unless required by applicable law or agreed to in writing, software
// distributed under the License is distributed on an "AS IS" BASIS,
// WITHOUT WARRANTIES OR CONDITIONS OF ANY KIND, either express or implied.
// See the License for the specific language governing permissions and
// limitations under the License.

// Top-level build file where you can add configuration options common to all sub-projects/modules.

buildscript {
    repositories {
        jcenter()
    }
    dependencies {
        classpath 'com.android.tools.build:gradle:2.2.1'
        classpath 'com.novoda:bintray-release:0.3.4'
        classpath 'com.github.dcendents:android-maven-gradle-plugin:1.4.1'
    }
}

allprojects {
    repositories {
        jcenter()
    }
    project.ext {
        compileSdkVersion=24
        targetSdkVersion=24
        buildToolsVersion='23.0.3'
        releaseRepoName = 'exoplayer'
        releaseUserOrg = 'google'
        releaseGroupId = 'com.google.android.exoplayer'
<<<<<<< HEAD
        releaseVersion = 'r2.1.2-SNAPSHOT'
=======
        releaseVersion = 'r2.2.0'
>>>>>>> 6a844ebc
        releaseWebsite = 'https://github.com/google/ExoPlayer'
    }
}<|MERGE_RESOLUTION|>--- conflicted
+++ resolved
@@ -36,11 +36,7 @@
         releaseRepoName = 'exoplayer'
         releaseUserOrg = 'google'
         releaseGroupId = 'com.google.android.exoplayer'
-<<<<<<< HEAD
-        releaseVersion = 'r2.1.2-SNAPSHOT'
-=======
-        releaseVersion = 'r2.2.0'
->>>>>>> 6a844ebc
+        releaseVersion = 'r2.2.0-SNAPSHOT'
         releaseWebsite = 'https://github.com/google/ExoPlayer'
     }
 }