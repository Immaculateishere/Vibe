--- conflicted
+++ resolved
@@ -31,11 +31,7 @@
 }
 
 dependencies {
-<<<<<<< HEAD
-    api 'com.google.android.gms:play-services-cast-framework:' + playServicesLibraryVersion
-=======
     api 'com.google.android.gms:play-services-cast-framework:16.0.1'
->>>>>>> 6f6f381b
     implementation project(modulePrefix + 'library-core')
     implementation project(modulePrefix + 'library-ui')
     testImplementation project(modulePrefix + 'testutils')
