/*
 * Copyright (C) 2017 The Android Open Source Project
 *
 * Licensed under the Apache License, Version 2.0 (the "License");
 * you may not use this file except in compliance with the License.
 * You may obtain a copy of the License at
 *
 *      http://www.apache.org/licenses/LICENSE-2.0
 *
 * Unless required by applicable law or agreed to in writing, software
 * distributed under the License is distributed on an "AS IS" BASIS,
 * WITHOUT WARRANTIES OR CONDITIONS OF ANY KIND, either express or implied.
 * See the License for the specific language governing permissions and
 * limitations under the License.
 */
package com.google.android.exoplayer2.ext.ima;

import android.content.Context;
import android.net.Uri;
import android.os.SystemClock;
import android.support.annotation.IntDef;
import android.support.annotation.Nullable;
import android.util.Log;
import android.view.ViewGroup;
import com.google.ads.interactivemedia.v3.api.Ad;
import com.google.ads.interactivemedia.v3.api.AdDisplayContainer;
import com.google.ads.interactivemedia.v3.api.AdError;
import com.google.ads.interactivemedia.v3.api.AdError.AdErrorCode;
import com.google.ads.interactivemedia.v3.api.AdErrorEvent;
import com.google.ads.interactivemedia.v3.api.AdErrorEvent.AdErrorListener;
import com.google.ads.interactivemedia.v3.api.AdEvent;
import com.google.ads.interactivemedia.v3.api.AdEvent.AdEventListener;
import com.google.ads.interactivemedia.v3.api.AdEvent.AdEventType;
import com.google.ads.interactivemedia.v3.api.AdPodInfo;
import com.google.ads.interactivemedia.v3.api.AdsLoader.AdsLoadedListener;
import com.google.ads.interactivemedia.v3.api.AdsManager;
import com.google.ads.interactivemedia.v3.api.AdsManagerLoadedEvent;
import com.google.ads.interactivemedia.v3.api.AdsRenderingSettings;
import com.google.ads.interactivemedia.v3.api.AdsRequest;
import com.google.ads.interactivemedia.v3.api.CompanionAdSlot;
import com.google.ads.interactivemedia.v3.api.ImaSdkFactory;
import com.google.ads.interactivemedia.v3.api.ImaSdkSettings;
import com.google.ads.interactivemedia.v3.api.player.ContentProgressProvider;
import com.google.ads.interactivemedia.v3.api.player.VideoAdPlayer;
import com.google.ads.interactivemedia.v3.api.player.VideoProgressUpdate;
import com.google.android.exoplayer2.C;
import com.google.android.exoplayer2.ExoPlaybackException;
import com.google.android.exoplayer2.ExoPlayer;
import com.google.android.exoplayer2.ExoPlayerLibraryInfo;
import com.google.android.exoplayer2.Player;
import com.google.android.exoplayer2.Timeline;
import com.google.android.exoplayer2.source.ads.AdPlaybackState;
import com.google.android.exoplayer2.source.ads.AdPlaybackState.AdState;
import com.google.android.exoplayer2.source.ads.AdsLoader;
import com.google.android.exoplayer2.source.ads.AdsMediaSource.AdLoadException;
import com.google.android.exoplayer2.trackselection.TrackSelectionArray;
import com.google.android.exoplayer2.upstream.DataSpec;
import com.google.android.exoplayer2.util.Assertions;
import com.google.android.exoplayer2.util.MimeTypes;
import com.google.android.exoplayer2.util.Util;
import java.io.IOException;
import java.lang.annotation.Retention;
import java.lang.annotation.RetentionPolicy;
import java.util.ArrayList;
import java.util.Arrays;
import java.util.Collection;
import java.util.Collections;
import java.util.List;
import java.util.Map;

/** Loads ads using the IMA SDK. All methods are called on the main thread. */
public final class ImaAdsLoader
    implements Player.EventListener,
        AdsLoader,
        VideoAdPlayer,
        ContentProgressProvider,
        AdErrorListener,
        AdsLoadedListener,
        AdEventListener {

  static {
    ExoPlayerLibraryInfo.registerModule("goog.exo.ima");
  }

  /** Builder for {@link ImaAdsLoader}. */
  public static final class Builder {

    private final Context context;

    private @Nullable ImaSdkSettings imaSdkSettings;
    private @Nullable AdEventListener adEventListener;
    private int vastLoadTimeoutMs;
    private int mediaLoadTimeoutMs;
    private ImaFactory imaFactory;

    /**
     * Creates a new builder for {@link ImaAdsLoader}.
     *
     * @param context The context;
     */
    public Builder(Context context) {
      this.context = Assertions.checkNotNull(context);
      vastLoadTimeoutMs = TIMEOUT_UNSET;
      mediaLoadTimeoutMs = TIMEOUT_UNSET;
      imaFactory = new DefaultImaFactory();
    }

    /**
     * Sets the IMA SDK settings. The provided settings instance's player type and version fields
     * may be overwritten.
     *
     * <p>If this method is not called the default settings will be used.
     *
     * @param imaSdkSettings The {@link ImaSdkSettings}.
     * @return This builder, for convenience.
     */
    public Builder setImaSdkSettings(ImaSdkSettings imaSdkSettings) {
      this.imaSdkSettings = Assertions.checkNotNull(imaSdkSettings);
      return this;
    }

    /**
     * Sets a listener for ad events that will be passed to {@link
     * AdsManager#addAdEventListener(AdEventListener)}.
     *
     * @param adEventListener The ad event listener.
     * @return This builder, for convenience.
     */
    public Builder setAdEventListener(AdEventListener adEventListener) {
      this.adEventListener = Assertions.checkNotNull(adEventListener);
      return this;
    }

    /**
     * Sets the VAST load timeout, in milliseconds.
     *
     * @param vastLoadTimeoutMs The VAST load timeout, in milliseconds.
     * @return This builder, for convenience.
     * @see AdsRequest#setVastLoadTimeout(float)
     */
    public Builder setVastLoadTimeoutMs(int vastLoadTimeoutMs) {
      Assertions.checkArgument(vastLoadTimeoutMs >= 0);
      this.vastLoadTimeoutMs = vastLoadTimeoutMs;
      return this;
    }

    /**
     * Sets the ad media load timeout, in milliseconds.
     *
     * @param mediaLoadTimeoutMs The ad media load timeout, in milliseconds.
     * @return This builder, for convenience.
     * @see AdsRenderingSettings#setLoadVideoTimeout(int)
     */
    public Builder setMediaLoadTimeoutMs(int mediaLoadTimeoutMs) {
      Assertions.checkArgument(mediaLoadTimeoutMs >= 0);
      this.mediaLoadTimeoutMs = mediaLoadTimeoutMs;
      return this;
    }

    // @VisibleForTesting
    /* package */ Builder setImaFactory(ImaFactory imaFactory) {
      this.imaFactory = Assertions.checkNotNull(imaFactory);
      return this;
    }

    /**
     * Returns a new {@link ImaAdsLoader} for the specified ad tag.
     *
     * @param adTagUri The URI of a compatible ad tag to load. See
     *     https://developers.google.com/interactive-media-ads/docs/sdks/android/compatibility for
     *     information on compatible ad tags.
     * @return The new {@link ImaAdsLoader}.
     */
    public ImaAdsLoader buildForAdTag(Uri adTagUri) {
      return new ImaAdsLoader(
          context,
          adTagUri,
          imaSdkSettings,
          null,
          vastLoadTimeoutMs,
          mediaLoadTimeoutMs,
          adEventListener,
          imaFactory);
    }

    /**
     * Returns a new {@link ImaAdsLoader} with the specified sideloaded ads response.
     *
     * @param adsResponse The sideloaded VAST, VMAP, or ad rules response to be used instead of
     *     making a request via an ad tag URL.
     * @return The new {@link ImaAdsLoader}.
     */
    public ImaAdsLoader buildForAdsResponse(String adsResponse) {
      return new ImaAdsLoader(
          context,
          null,
          imaSdkSettings,
          adsResponse,
          vastLoadTimeoutMs,
          mediaLoadTimeoutMs,
          adEventListener,
          imaFactory);
    }
  }

  private static final boolean DEBUG = false;
  private static final String TAG = "ImaAdsLoader";

  /**
   * Whether to enable preloading of ads in {@link AdsRenderingSettings}.
   */
  private static final boolean ENABLE_PRELOADING = true;

  private static final String IMA_SDK_SETTINGS_PLAYER_TYPE = "google/exo.ext.ima";
  private static final String IMA_SDK_SETTINGS_PLAYER_VERSION = ExoPlayerLibraryInfo.VERSION;

  /** The value used in {@link VideoProgressUpdate}s to indicate an unset duration. */
  private static final long IMA_DURATION_UNSET = -1L;

  /**
   * Threshold before the end of content at which IMA is notified that content is complete if the
   * player buffers, in milliseconds.
   */
  private static final long END_OF_CONTENT_POSITION_THRESHOLD_MS = 5000;

  /** The maximum duration before an ad break that IMA may start preloading the next ad. */
  private static final long MAXIMUM_PRELOAD_DURATION_MS = 8000;

  private static final int TIMEOUT_UNSET = -1;

  /** The state of ad playback. */
  @Retention(RetentionPolicy.SOURCE)
  @IntDef({IMA_AD_STATE_NONE, IMA_AD_STATE_PLAYING, IMA_AD_STATE_PAUSED})
  private @interface ImaAdState {}
  /**
   * The ad playback state when IMA is not playing an ad.
   */
  private static final int IMA_AD_STATE_NONE = 0;
  /**
   * The ad playback state when IMA has called {@link #playAd()} and not {@link #pauseAd()}.
   */
  private static final int IMA_AD_STATE_PLAYING = 1;
  /**
   * The ad playback state when IMA has called {@link #pauseAd()} while playing an ad.
   */
  private static final int IMA_AD_STATE_PAUSED = 2;

  private final @Nullable Uri adTagUri;
  private final @Nullable String adsResponse;
  private final int vastLoadTimeoutMs;
  private final int mediaLoadTimeoutMs;
  private final @Nullable AdEventListener adEventListener;
  private final ImaFactory imaFactory;
  private final Timeline.Period period;
  private final List<VideoAdPlayerCallback> adCallbacks;
  private final AdDisplayContainer adDisplayContainer;
  private final com.google.ads.interactivemedia.v3.api.AdsLoader adsLoader;

  private Object pendingAdRequestContext;
  private List<String> supportedMimeTypes;
  private EventListener eventListener;
  private Player player;
  private VideoProgressUpdate lastContentProgress;
  private VideoProgressUpdate lastAdProgress;
  private int lastVolumePercentage;

  private AdsManager adsManager;
  private AdLoadException pendingAdLoadError;
  private Timeline timeline;
  private long contentDurationMs;
  private int podIndexOffset;
  private AdPlaybackState adPlaybackState;

  // Fields tracking IMA's state.

  /** The expected ad group index that IMA should load next. */
  private int expectedAdGroupIndex;
  /** The index of the current ad group that IMA is loading. */
  private int adGroupIndex;
  /** Whether IMA has sent an ad event to pause content since the last resume content event. */
  private boolean imaPausedContent;
  /** The current ad playback state. */
  private @ImaAdState int imaAdState;
  /**
   * Whether {@link com.google.ads.interactivemedia.v3.api.AdsLoader#contentComplete()} has been
   * called since starting ad playback.
   */
  private boolean sentContentComplete;

  // Fields tracking the player/loader state.

  /** Whether the player is playing an ad. */
  private boolean playingAd;
  /**
   * If the player is playing an ad, stores the ad index in its ad group. {@link C#INDEX_UNSET}
   * otherwise.
   */
  private int playingAdIndexInAdGroup;
  /**
   * Whether there's a pending ad preparation error which IMA needs to be notified of when it
   * transitions from playing content to playing the ad.
   */
  private boolean shouldNotifyAdPrepareError;
  /**
   * If a content period has finished but IMA has not yet called {@link #playAd()}, stores the value
   * of {@link SystemClock#elapsedRealtime()} when the content stopped playing. This can be used to
   * determine a fake, increasing content position. {@link C#TIME_UNSET} otherwise.
   */
  private long fakeContentProgressElapsedRealtimeMs;
  /**
   * If {@link #fakeContentProgressElapsedRealtimeMs} is set, stores the offset from which the
   * content progress should increase. {@link C#TIME_UNSET} otherwise.
   */
  private long fakeContentProgressOffsetMs;
  /** Stores the pending content position when a seek operation was intercepted to play an ad. */
  private long pendingContentPositionMs;
  /** Whether {@link #getContentProgress()} has sent {@link #pendingContentPositionMs} to IMA. */
  private boolean sentPendingContentPositionMs;

  /**
   * Creates a new IMA ads loader.
   *
   * <p>If you need to customize the ad request, use {@link ImaAdsLoader.Builder} instead.
   *
   * @param context The context.
   * @param adTagUri The {@link Uri} of an ad tag compatible with the Android IMA SDK. See
   *     https://developers.google.com/interactive-media-ads/docs/sdks/android/compatibility for
   *     more information.
   */
  public ImaAdsLoader(Context context, Uri adTagUri) {
    this(
        context,
        adTagUri,
        /* imaSdkSettings= */ null,
        /* adsResponse= */ null,
        /* vastLoadTimeoutMs= */ TIMEOUT_UNSET,
        /* mediaLoadTimeoutMs= */ TIMEOUT_UNSET,
        /* adEventListener= */ null,
        /* imaFactory= */ new DefaultImaFactory());
  }

  /**
   * Creates a new IMA ads loader.
   *
   * @param context The context.
   * @param adTagUri The {@link Uri} of an ad tag compatible with the Android IMA SDK. See
   *     https://developers.google.com/interactive-media-ads/docs/sdks/android/compatibility for
   *     more information.
   * @param imaSdkSettings {@link ImaSdkSettings} used to configure the IMA SDK, or {@code null} to
   *     use the default settings. If set, the player type and version fields may be overwritten.
   * @deprecated Use {@link ImaAdsLoader.Builder}.
   */
  @Deprecated
  public ImaAdsLoader(Context context, Uri adTagUri, ImaSdkSettings imaSdkSettings) {
    this(
        context,
        adTagUri,
        imaSdkSettings,
        /* adsResponse= */ null,
        /* vastLoadTimeoutMs= */ TIMEOUT_UNSET,
        /* mediaLoadTimeoutMs= */ TIMEOUT_UNSET,
        /* adEventListener= */ null,
        /* imaFactory= */ new DefaultImaFactory());
  }

  private ImaAdsLoader(
      Context context,
      @Nullable Uri adTagUri,
      @Nullable ImaSdkSettings imaSdkSettings,
      @Nullable String adsResponse,
      int vastLoadTimeoutMs,
      int mediaLoadTimeoutMs,
      @Nullable AdEventListener adEventListener,
      ImaFactory imaFactory) {
    Assertions.checkArgument(adTagUri != null || adsResponse != null);
    this.adTagUri = adTagUri;
    this.adsResponse = adsResponse;
    this.vastLoadTimeoutMs = vastLoadTimeoutMs;
    this.mediaLoadTimeoutMs = mediaLoadTimeoutMs;
    this.adEventListener = adEventListener;
    this.imaFactory = imaFactory;
    if (imaSdkSettings == null) {
<<<<<<< HEAD
      imaSdkSettings = imaSdkFactory.createImaSdkSettings();
=======
      imaSdkSettings = imaFactory.createImaSdkSettings();
>>>>>>> 6f6f381b
      if (DEBUG) {
        imaSdkSettings.setDebugMode(true);
      }
    }
    imaSdkSettings.setPlayerType(IMA_SDK_SETTINGS_PLAYER_TYPE);
    imaSdkSettings.setPlayerVersion(IMA_SDK_SETTINGS_PLAYER_VERSION);
    adsLoader = imaFactory.createAdsLoader(context, imaSdkSettings);
    period = new Timeline.Period();
    adCallbacks = new ArrayList<>(/* initialCapacity= */ 1);
    adDisplayContainer = imaFactory.createAdDisplayContainer();
    adDisplayContainer.setPlayer(/* videoAdPlayer= */ this);
    adsLoader.addAdErrorListener(/* adErrorListener= */ this);
    adsLoader.addAdsLoadedListener(/* adsLoadedListener= */ this);
    fakeContentProgressElapsedRealtimeMs = C.TIME_UNSET;
    fakeContentProgressOffsetMs = C.TIME_UNSET;
    pendingContentPositionMs = C.TIME_UNSET;
    adGroupIndex = C.INDEX_UNSET;
    contentDurationMs = C.TIME_UNSET;
  }

  /**
   * Returns the underlying {@code com.google.ads.interactivemedia.v3.api.AdsLoader} wrapped by
   * this instance.
   */
  public com.google.ads.interactivemedia.v3.api.AdsLoader getAdsLoader() {
    return adsLoader;
  }

  /**
   * Sets the slots for displaying companion ads. Individual slots can be created using {@link
   * ImaSdkFactory#createCompanionAdSlot()}.
   *
   * @param companionSlots Slots for displaying companion ads.
   * @see AdDisplayContainer#setCompanionSlots(Collection)
   */
  public void setCompanionSlots(Collection<CompanionAdSlot> companionSlots) {
    adDisplayContainer.setCompanionSlots(companionSlots);
  }

  /**
   * Requests ads, if they have not already been requested. Must be called on the main thread.
   *
   * <p>Ads will be requested automatically when the player is prepared if this method has not been
   * called, so it is only necessary to call this method if you want to request ads before preparing
   * the player.
   *
   * @param adUiViewGroup A {@link ViewGroup} on top of the player that will show any ad UI.
   */
  public void requestAds(ViewGroup adUiViewGroup) {
    if (adPlaybackState != null || adsManager != null || pendingAdRequestContext != null) {
      // Ads have already been requested.
      return;
    }
    adDisplayContainer.setAdContainer(adUiViewGroup);
    pendingAdRequestContext = new Object();
    AdsRequest request = imaFactory.createAdsRequest();
    if (adTagUri != null) {
      request.setAdTagUrl(adTagUri.toString());
    } else /* adsResponse != null */ {
      request.setAdsResponse(adsResponse);
    }
    if (vastLoadTimeoutMs != TIMEOUT_UNSET) {
      request.setVastLoadTimeout(vastLoadTimeoutMs);
    }
    request.setAdDisplayContainer(adDisplayContainer);
    request.setContentProgressProvider(this);
    request.setUserRequestContext(pendingAdRequestContext);
    adsLoader.requestAds(request);
  }

  // AdsLoader implementation.

  @Override
  public void setSupportedContentTypes(@C.ContentType int... contentTypes) {
    List<String> supportedMimeTypes = new ArrayList<>();
    for (@C.ContentType int contentType : contentTypes) {
      if (contentType == C.TYPE_DASH) {
        supportedMimeTypes.add(MimeTypes.APPLICATION_MPD);
      } else if (contentType == C.TYPE_HLS) {
        supportedMimeTypes.add(MimeTypes.APPLICATION_M3U8);
      } else if (contentType == C.TYPE_OTHER) {
        supportedMimeTypes.addAll(
            Arrays.asList(
                MimeTypes.VIDEO_MP4,
                MimeTypes.VIDEO_WEBM,
                MimeTypes.VIDEO_H263,
                MimeTypes.AUDIO_MP4,
                MimeTypes.AUDIO_MPEG));
      } else if (contentType == C.TYPE_SS) {
        // IMA does not support Smooth Streaming ad media.
      }
    }
    this.supportedMimeTypes = Collections.unmodifiableList(supportedMimeTypes);
  }

  @Override
  public void attachPlayer(ExoPlayer player, EventListener eventListener, ViewGroup adUiViewGroup) {
    this.player = player;
    this.eventListener = eventListener;
    lastVolumePercentage = 0;
    lastAdProgress = null;
    lastContentProgress = null;
    adDisplayContainer.setAdContainer(adUiViewGroup);
    player.addListener(this);
    maybeNotifyPendingAdLoadError();
    if (adPlaybackState != null) {
      // Pass the ad playback state to the player, and resume ads if necessary.
      eventListener.onAdPlaybackState(adPlaybackState);
      if (imaPausedContent && player.getPlayWhenReady()) {
        adsManager.resume();
      }
    } else if (adsManager != null) {
      // Ads have loaded but the ads manager is not initialized.
      startAdPlayback();
    } else {
      // Ads haven't loaded yet, so request them.
      requestAds(adUiViewGroup);
    }
  }

  @Override
  public void detachPlayer() {
    if (adsManager != null && imaPausedContent) {
      adPlaybackState =
          adPlaybackState.withAdResumePositionUs(
              playingAd ? C.msToUs(player.getCurrentPosition()) : 0);
      adsManager.pause();
    }
    lastVolumePercentage = getVolume();
    lastAdProgress = getAdProgress();
    lastContentProgress = getContentProgress();
    player.removeListener(this);
    player = null;
    eventListener = null;
  }

  @Override
  public void release() {
    pendingAdRequestContext = null;
    if (adsManager != null) {
      adsManager.destroy();
      adsManager = null;
    }
    imaPausedContent = false;
    imaAdState = IMA_AD_STATE_NONE;
    pendingAdLoadError = null;
    adPlaybackState = AdPlaybackState.NONE;
    updateAdPlaybackState();
  }

  @Override
  public void handlePrepareError(int adGroupIndex, int adIndexInAdGroup, IOException exception) {
    if (player == null) {
      return;
    }
    try {
      handleAdPrepareError(adGroupIndex, adIndexInAdGroup, exception);
    } catch (Exception e) {
      maybeNotifyInternalError("handlePrepareError", e);
    }
  }

  // com.google.ads.interactivemedia.v3.api.AdsLoader.AdsLoadedListener implementation.

  @Override
  public void onAdsManagerLoaded(AdsManagerLoadedEvent adsManagerLoadedEvent) {
    AdsManager adsManager = adsManagerLoadedEvent.getAdsManager();
    if (!Util.areEqual(pendingAdRequestContext, adsManagerLoadedEvent.getUserRequestContext())) {
      adsManager.destroy();
      return;
    }
    pendingAdRequestContext = null;
    this.adsManager = adsManager;
    adsManager.addAdErrorListener(this);
    adsManager.addAdEventListener(this);
    if (adEventListener != null) {
      adsManager.addAdEventListener(adEventListener);
    }
    if (player != null) {
      // If a player is attached already, start playback immediately.
      try {
        startAdPlayback();
      } catch (Exception e) {
        maybeNotifyInternalError("onAdsManagerLoaded", e);
      }
    }
  }

  // AdEvent.AdEventListener implementation.

  @Override
  public void onAdEvent(AdEvent adEvent) {
    AdEventType adEventType = adEvent.getType();
    if (DEBUG) {
      Log.d(TAG, "onAdEvent: " + adEventType);
    }
    if (adsManager == null) {
      Log.w(TAG, "Ignoring AdEvent after release: " + adEvent);
      return;
    }
    try {
      handleAdEvent(adEvent);
    } catch (Exception e) {
      maybeNotifyInternalError("onAdEvent", e);
    }
  }

  // AdErrorEvent.AdErrorListener implementation.

  @Override
  public void onAdError(AdErrorEvent adErrorEvent) {
    AdError error = adErrorEvent.getError();
    if (DEBUG) {
      Log.d(TAG, "onAdError", error);
    }
    if (adsManager == null) {
      // No ads were loaded, so allow playback to start without any ads.
      pendingAdRequestContext = null;
      adPlaybackState = new AdPlaybackState();
      updateAdPlaybackState();
    } else if (isAdGroupLoadError(error)) {
      try {
        handleAdGroupLoadError(error);
      } catch (Exception e) {
        maybeNotifyInternalError("onAdError", e);
      }
    }
    if (pendingAdLoadError == null) {
      pendingAdLoadError = AdLoadException.createForAllAds(error);
    }
    maybeNotifyPendingAdLoadError();
  }

  // ContentProgressProvider implementation.

  @Override
  public VideoProgressUpdate getContentProgress() {
    if (player == null) {
      return lastContentProgress;
    }
    boolean hasContentDuration = contentDurationMs != C.TIME_UNSET;
    long contentPositionMs;
    if (pendingContentPositionMs != C.TIME_UNSET) {
      sentPendingContentPositionMs = true;
      contentPositionMs = pendingContentPositionMs;
      expectedAdGroupIndex =
          adPlaybackState.getAdGroupIndexForPositionUs(C.msToUs(contentPositionMs));
    } else if (fakeContentProgressElapsedRealtimeMs != C.TIME_UNSET) {
      long elapsedSinceEndMs = SystemClock.elapsedRealtime() - fakeContentProgressElapsedRealtimeMs;
      contentPositionMs = fakeContentProgressOffsetMs + elapsedSinceEndMs;
      int adGroupIndexForPosition =
          adPlaybackState.getAdGroupIndexForPositionUs(C.msToUs(contentPositionMs));
      if (adGroupIndexForPosition != C.INDEX_UNSET) {
        expectedAdGroupIndex = adGroupIndexForPosition;
      }
    } else if (imaAdState == IMA_AD_STATE_NONE && !playingAd && hasContentDuration) {
      contentPositionMs = player.getCurrentPosition();
      // Update the expected ad group index for the current content position. The update is delayed
      // until MAXIMUM_PRELOAD_DURATION_MS before the ad so that an ad group load error delivered
      // just after an ad group isn't incorrectly attributed to the next ad group.
      int nextAdGroupIndex =
          adPlaybackState.getAdGroupIndexAfterPositionUs(C.msToUs(contentPositionMs));
      if (nextAdGroupIndex != expectedAdGroupIndex && nextAdGroupIndex != C.INDEX_UNSET) {
        long nextAdGroupTimeMs = C.usToMs(adPlaybackState.adGroupTimesUs[nextAdGroupIndex]);
        if (nextAdGroupTimeMs == C.TIME_END_OF_SOURCE) {
          nextAdGroupTimeMs = contentDurationMs;
        }
        if (nextAdGroupTimeMs - contentPositionMs < MAXIMUM_PRELOAD_DURATION_MS) {
          expectedAdGroupIndex = nextAdGroupIndex;
        }
      }
    } else {
      return VideoProgressUpdate.VIDEO_TIME_NOT_READY;
    }
    long contentDurationMs = hasContentDuration ? this.contentDurationMs : IMA_DURATION_UNSET;
    return new VideoProgressUpdate(contentPositionMs, contentDurationMs);
  }

  // VideoAdPlayer implementation.

  @Override
  public VideoProgressUpdate getAdProgress() {
    if (player == null) {
      return lastAdProgress;
    } else if (imaAdState != IMA_AD_STATE_NONE && playingAd) {
      long adDuration = player.getDuration();
      return adDuration == C.TIME_UNSET ? VideoProgressUpdate.VIDEO_TIME_NOT_READY
          : new VideoProgressUpdate(player.getCurrentPosition(), adDuration);
    } else {
      return VideoProgressUpdate.VIDEO_TIME_NOT_READY;
    }
  }

  @Override
  public int getVolume() {
    if (player == null) {
      return lastVolumePercentage;
    }

    Player.AudioComponent audioComponent = player.getAudioComponent();
    if (audioComponent != null) {
      return (int) (audioComponent.getVolume() * 100);
    }

    // Check for a selected track using an audio renderer.
    TrackSelectionArray trackSelections = player.getCurrentTrackSelections();
    for (int i = 0; i < player.getRendererCount() && i < trackSelections.length; i++) {
      if (player.getRendererType(i) == C.TRACK_TYPE_AUDIO && trackSelections.get(i) != null) {
        return 100;
      }
    }
    return 0;
  }

  @Override
  public void loadAd(String adUriString) {
    try {
      if (DEBUG) {
        Log.d(TAG, "loadAd in ad group " + adGroupIndex);
      }
      if (adsManager == null) {
        Log.w(TAG, "Ignoring loadAd after release");
        return;
      }
      if (adGroupIndex == C.INDEX_UNSET) {
        Log.w(
            TAG,
            "Unexpected loadAd without LOADED event; assuming ad group index is actually "
                + expectedAdGroupIndex);
        adGroupIndex = expectedAdGroupIndex;
        adsManager.start();
      }
      int adIndexInAdGroup = getAdIndexInAdGroupToLoad(adGroupIndex);
      if (adIndexInAdGroup == C.INDEX_UNSET) {
        Log.w(TAG, "Unexpected loadAd in an ad group with no remaining unavailable ads");
        return;
      }
      adPlaybackState =
          adPlaybackState.withAdUri(adGroupIndex, adIndexInAdGroup, Uri.parse(adUriString));
      updateAdPlaybackState();
    } catch (Exception e) {
      maybeNotifyInternalError("loadAd", e);
    }
  }

  @Override
  public void addCallback(VideoAdPlayerCallback videoAdPlayerCallback) {
    adCallbacks.add(videoAdPlayerCallback);
  }

  @Override
  public void removeCallback(VideoAdPlayerCallback videoAdPlayerCallback) {
    adCallbacks.remove(videoAdPlayerCallback);
  }

  @Override
  public void playAd() {
    if (DEBUG) {
      Log.d(TAG, "playAd");
    }
    if (adsManager == null) {
      Log.w(TAG, "Ignoring playAd after release");
      return;
    }
    switch (imaAdState) {
      case IMA_AD_STATE_PLAYING:
        // IMA does not always call stopAd before resuming content.
        // See [Internal: b/38354028, b/63320878].
        Log.w(TAG, "Unexpected playAd without stopAd");
        break;
      case IMA_AD_STATE_NONE:
        // IMA is requesting to play the ad, so stop faking the content position.
        fakeContentProgressElapsedRealtimeMs = C.TIME_UNSET;
        fakeContentProgressOffsetMs = C.TIME_UNSET;
        imaAdState = IMA_AD_STATE_PLAYING;
        for (int i = 0; i < adCallbacks.size(); i++) {
          adCallbacks.get(i).onPlay();
        }
        if (shouldNotifyAdPrepareError) {
          shouldNotifyAdPrepareError = false;
          for (int i = 0; i < adCallbacks.size(); i++) {
            adCallbacks.get(i).onError();
          }
        }
        break;
      case IMA_AD_STATE_PAUSED:
        imaAdState = IMA_AD_STATE_PLAYING;
        for (int i = 0; i < adCallbacks.size(); i++) {
          adCallbacks.get(i).onResume();
        }
        break;
      default:
        throw new IllegalStateException();
    }
    if (player == null) {
      // Sometimes messages from IMA arrive after detaching the player. See [Internal: b/63801642].
      Log.w(TAG, "Unexpected playAd while detached");
    } else if (!player.getPlayWhenReady()) {
      adsManager.pause();
    }
  }

  @Override
  public void stopAd() {
    if (DEBUG) {
      Log.d(TAG, "stopAd");
    }
    if (adsManager == null) {
      Log.w(TAG, "Ignoring stopAd after release");
      return;
    }
    if (player == null) {
      // Sometimes messages from IMA arrive after detaching the player. See [Internal: b/63801642].
      Log.w(TAG, "Unexpected stopAd while detached");
    }
    if (imaAdState == IMA_AD_STATE_NONE) {
      Log.w(TAG, "Unexpected stopAd");
      return;
    }
    try {
      stopAdInternal();
    } catch (Exception e) {
      maybeNotifyInternalError("stopAd", e);
    }
  }

  @Override
  public void pauseAd() {
    if (DEBUG) {
      Log.d(TAG, "pauseAd");
    }
    if (imaAdState == IMA_AD_STATE_NONE) {
      // This method is called after content is resumed.
      return;
    }
    imaAdState = IMA_AD_STATE_PAUSED;
    for (int i = 0; i < adCallbacks.size(); i++) {
      adCallbacks.get(i).onPause();
    }
  }

  @Override
  public void resumeAd() {
    // This method is never called. See [Internal: b/18931719].
    maybeNotifyInternalError("resumeAd", new IllegalStateException("Unexpected call to resumeAd"));
  }

  // Player.EventListener implementation.

  @Override
  public void onTimelineChanged(
      Timeline timeline, @Nullable Object manifest, @Player.TimelineChangeReason int reason) {
    if (reason == Player.TIMELINE_CHANGE_REASON_RESET) {
      // The player is being reset and this source will be released.
      return;
    }
    Assertions.checkArgument(timeline.getPeriodCount() == 1);
    this.timeline = timeline;
    long contentDurationUs = timeline.getPeriod(0, period).durationUs;
    contentDurationMs = C.usToMs(contentDurationUs);
    if (contentDurationUs != C.TIME_UNSET) {
      adPlaybackState = adPlaybackState.withContentDurationUs(contentDurationUs);
    }
    updateImaStateForPlayerState();
  }

  @Override
  public void onPlayerStateChanged(boolean playWhenReady, int playbackState) {
    if (adsManager == null) {
      return;
    }

    if (imaAdState == IMA_AD_STATE_PLAYING && !playWhenReady) {
      adsManager.pause();
      return;
    }

    if (imaAdState == IMA_AD_STATE_PAUSED && playWhenReady) {
      adsManager.resume();
      return;
    }

    if (imaAdState == IMA_AD_STATE_NONE && playbackState == Player.STATE_BUFFERING
        && playWhenReady) {
      checkForContentComplete();
    } else if (imaAdState != IMA_AD_STATE_NONE && playbackState == Player.STATE_ENDED) {
      for (int i = 0; i < adCallbacks.size(); i++) {
        adCallbacks.get(i).onEnded();
      }
      if (DEBUG) {
        Log.d(TAG, "VideoAdPlayerCallback.onEnded in onPlayerStateChanged");
      }
    }
  }

  @Override
  public void onPlayerError(ExoPlaybackException error) {
    if (imaAdState != IMA_AD_STATE_NONE) {
      for (int i = 0; i < adCallbacks.size(); i++) {
        adCallbacks.get(i).onError();
      }
    }
  }

  @Override
  public void onPositionDiscontinuity(@Player.DiscontinuityReason int reason) {
    if (adsManager == null) {
      return;
    }
    if (!playingAd && !player.isPlayingAd()) {
      checkForContentComplete();
      if (sentContentComplete) {
        for (int i = 0; i < adPlaybackState.adGroupCount; i++) {
          if (adPlaybackState.adGroupTimesUs[i] != C.TIME_END_OF_SOURCE) {
            adPlaybackState = adPlaybackState.withSkippedAdGroup(i);
          }
        }
        updateAdPlaybackState();
      } else {
        long positionMs = player.getCurrentPosition();
        timeline.getPeriod(0, period);
        int newAdGroupIndex = period.getAdGroupIndexForPositionUs(C.msToUs(positionMs));
        if (newAdGroupIndex != C.INDEX_UNSET) {
          sentPendingContentPositionMs = false;
          pendingContentPositionMs = positionMs;
          if (newAdGroupIndex != adGroupIndex) {
            shouldNotifyAdPrepareError = false;
          }
        }
      }
    } else {
      updateImaStateForPlayerState();
    }
  }

  // Internal methods.

  private void startAdPlayback() {
    AdsRenderingSettings adsRenderingSettings = imaFactory.createAdsRenderingSettings();
    adsRenderingSettings.setEnablePreloading(ENABLE_PRELOADING);
    adsRenderingSettings.setMimeTypes(supportedMimeTypes);
    if (mediaLoadTimeoutMs != TIMEOUT_UNSET) {
      adsRenderingSettings.setLoadVideoTimeout(mediaLoadTimeoutMs);
    }

    // Set up the ad playback state, skipping ads based on the start position as required.
    long[] adGroupTimesUs = getAdGroupTimesUs(adsManager.getAdCuePoints());
    adPlaybackState = new AdPlaybackState(adGroupTimesUs);
    long contentPositionMs = player.getCurrentPosition();
    int adGroupIndexForPosition =
        adPlaybackState.getAdGroupIndexForPositionUs(C.msToUs(contentPositionMs));
    if (adGroupIndexForPosition == 0) {
      podIndexOffset = 0;
    } else if (adGroupIndexForPosition == C.INDEX_UNSET) {
      // There is no preroll and midroll pod indices start at 1.
      podIndexOffset = -1;
    } else /* adGroupIndexForPosition > 0 */ {
      // Skip ad groups before the one at or immediately before the playback position.
      for (int i = 0; i < adGroupIndexForPosition; i++) {
        adPlaybackState = adPlaybackState.withSkippedAdGroup(i);
      }
      // Play ads after the midpoint between the ad to play and the one before it, to avoid issues
      // with rounding one of the two ad times.
      long adGroupForPositionTimeUs = adGroupTimesUs[adGroupIndexForPosition];
      long adGroupBeforeTimeUs = adGroupTimesUs[adGroupIndexForPosition - 1];
      double midpointTimeUs = (adGroupForPositionTimeUs + adGroupBeforeTimeUs) / 2d;
      adsRenderingSettings.setPlayAdsAfterTime(midpointTimeUs / C.MICROS_PER_SECOND);

      // We're removing one or more ads, which means that the earliest ad (if any) will be a
      // midroll/postroll. Midroll pod indices start at 1.
      podIndexOffset = adGroupIndexForPosition - 1;
    }

    if (adGroupIndexForPosition != C.INDEX_UNSET && hasMidrollAdGroups(adGroupTimesUs)) {
      // Provide the player's initial position to trigger loading and playing the ad.
      pendingContentPositionMs = contentPositionMs;
    }

    // Start ad playback.
    adsManager.init(adsRenderingSettings);
    updateAdPlaybackState();
    if (DEBUG) {
      Log.d(TAG, "Initialized with ads rendering settings: " + adsRenderingSettings);
    }
  }

  private void handleAdEvent(AdEvent adEvent) {
    Ad ad = adEvent.getAd();
    switch (adEvent.getType()) {
      case LOADED:
        // The ad position is not always accurate when using preloading. See [Internal: b/62613240].
        AdPodInfo adPodInfo = ad.getAdPodInfo();
        int podIndex = adPodInfo.getPodIndex();
        adGroupIndex =
            podIndex == -1 ? (adPlaybackState.adGroupCount - 1) : (podIndex + podIndexOffset);
        int adPosition = adPodInfo.getAdPosition();
        int adCount = adPodInfo.getTotalAds();
        adsManager.start();
        if (DEBUG) {
          Log.d(TAG, "Loaded ad " + adPosition + " of " + adCount + " in group " + adGroupIndex);
        }
        int oldAdCount = adPlaybackState.adGroups[adGroupIndex].count;
        if (adCount != oldAdCount) {
          if (oldAdCount == C.LENGTH_UNSET) {
            adPlaybackState = adPlaybackState.withAdCount(adGroupIndex, adCount);
            updateAdPlaybackState();
          } else {
            // IMA sometimes unexpectedly decreases the ad count in an ad group.
            Log.w(TAG, "Unexpected ad count in LOADED, " + adCount + ", expected " + oldAdCount);
          }
        }
        if (adGroupIndex != expectedAdGroupIndex) {
          Log.w(
              TAG,
              "Expected ad group index "
                  + expectedAdGroupIndex
                  + ", actual ad group index "
                  + adGroupIndex);
          expectedAdGroupIndex = adGroupIndex;
        }
        break;
      case CONTENT_PAUSE_REQUESTED:
        // After CONTENT_PAUSE_REQUESTED, IMA will playAd/pauseAd/stopAd to show one or more ads
        // before sending CONTENT_RESUME_REQUESTED.
        imaPausedContent = true;
        pauseContentInternal();
        break;
      case TAPPED:
        if (eventListener != null) {
          eventListener.onAdTapped();
        }
        break;
      case CLICKED:
        if (eventListener != null) {
          eventListener.onAdClicked();
        }
        break;
      case CONTENT_RESUME_REQUESTED:
        imaPausedContent = false;
        resumeContentInternal();
        break;
      case LOG:
        Map<String, String> adData = adEvent.getAdData();
        String message = "AdEvent: " + adData;
        Log.i(TAG, message);
        if ("adLoadError".equals(adData.get("type"))) {
          handleAdGroupLoadError(new IOException(message));
        }
        break;
      case STARTED:
      case ALL_ADS_COMPLETED:
      default:
        break;
    }
  }

  private void updateImaStateForPlayerState() {
    boolean wasPlayingAd = playingAd;
    int oldPlayingAdIndexInAdGroup = playingAdIndexInAdGroup;
    playingAd = player.isPlayingAd();
    playingAdIndexInAdGroup = playingAd ? player.getCurrentAdIndexInAdGroup() : C.INDEX_UNSET;
    boolean adFinished = wasPlayingAd && playingAdIndexInAdGroup != oldPlayingAdIndexInAdGroup;
    if (adFinished) {
      // IMA is waiting for the ad playback to finish so invoke the callback now.
      // Either CONTENT_RESUME_REQUESTED will be passed next, or playAd will be called again.
      for (int i = 0; i < adCallbacks.size(); i++) {
        adCallbacks.get(i).onEnded();
      }
      if (DEBUG) {
        Log.d(TAG, "VideoAdPlayerCallback.onEnded in onTimelineChanged/onPositionDiscontinuity");
      }
    }
    if (!sentContentComplete && !wasPlayingAd && playingAd && imaAdState == IMA_AD_STATE_NONE) {
      int adGroupIndex = player.getCurrentAdGroupIndex();
      // IMA hasn't called playAd yet, so fake the content position.
      fakeContentProgressElapsedRealtimeMs = SystemClock.elapsedRealtime();
      fakeContentProgressOffsetMs = C.usToMs(adPlaybackState.adGroupTimesUs[adGroupIndex]);
      if (fakeContentProgressOffsetMs == C.TIME_END_OF_SOURCE) {
        fakeContentProgressOffsetMs = contentDurationMs;
      }
    }
  }

  private void resumeContentInternal() {
    if (imaAdState != IMA_AD_STATE_NONE) {
      imaAdState = IMA_AD_STATE_NONE;
      if (DEBUG) {
        Log.d(TAG, "Unexpected CONTENT_RESUME_REQUESTED without stopAd");
      }
    }
    if (adGroupIndex != C.INDEX_UNSET) {
      adPlaybackState = adPlaybackState.withSkippedAdGroup(adGroupIndex);
      adGroupIndex = C.INDEX_UNSET;
      updateAdPlaybackState();
    }
  }

  private void pauseContentInternal() {
    imaAdState = IMA_AD_STATE_NONE;
    if (sentPendingContentPositionMs) {
      pendingContentPositionMs = C.TIME_UNSET;
      sentPendingContentPositionMs = false;
    }
  }

  private void stopAdInternal() {
    imaAdState = IMA_AD_STATE_NONE;
    int adIndexInAdGroup = adPlaybackState.adGroups[adGroupIndex].getFirstAdIndexToPlay();
    // TODO: Handle the skipped event so the ad can be marked as skipped rather than played.
    adPlaybackState =
        adPlaybackState.withPlayedAd(adGroupIndex, adIndexInAdGroup).withAdResumePositionUs(0);
    updateAdPlaybackState();
    if (!playingAd) {
      adGroupIndex = C.INDEX_UNSET;
    }
  }

  private void handleAdGroupLoadError(Exception error) {
    int adGroupIndex =
        this.adGroupIndex == C.INDEX_UNSET ? expectedAdGroupIndex : this.adGroupIndex;
    if (adGroupIndex == C.INDEX_UNSET) {
      // Drop the error, as we don't know which ad group it relates to.
      return;
    }
    AdPlaybackState.AdGroup adGroup = adPlaybackState.adGroups[adGroupIndex];
    if (adGroup.count == C.LENGTH_UNSET) {
      adPlaybackState =
          adPlaybackState.withAdCount(adGroupIndex, Math.max(1, adGroup.states.length));
      adGroup = adPlaybackState.adGroups[adGroupIndex];
    }
    for (int i = 0; i < adGroup.count; i++) {
      if (adGroup.states[i] == AdPlaybackState.AD_STATE_UNAVAILABLE) {
        if (DEBUG) {
          Log.d(TAG, "Removing ad " + i + " in ad group " + adGroupIndex);
        }
        adPlaybackState = adPlaybackState.withAdLoadError(adGroupIndex, i);
      }
    }
    updateAdPlaybackState();
    if (pendingAdLoadError == null) {
      pendingAdLoadError = AdLoadException.createForAdGroup(error, adGroupIndex);
    }
<<<<<<< HEAD
    // Discard the ad break, which makes sure we don't receive duplicate load error events.
    adsManager.discardAdBreak();
    // Set the next expected ad group index so we can handle multiple load errors in a row.
    adGroupIndex++;
    if (adGroupIndex < adPlaybackState.adGroupCount) {
      expectedAdGroupIndex = adGroupIndex;
    } else {
      expectedAdGroupIndex = C.INDEX_UNSET;
    }
    pendingContentPositionMs = C.TIME_UNSET;
=======
    pendingContentPositionMs = C.TIME_UNSET;
    fakeContentProgressElapsedRealtimeMs = C.TIME_UNSET;
>>>>>>> 6f6f381b
  }

  private void handleAdPrepareError(int adGroupIndex, int adIndexInAdGroup, Exception exception) {
    if (DEBUG) {
      Log.d(
          TAG, "Prepare error for ad " + adIndexInAdGroup + " in group " + adGroupIndex, exception);
    }
    if (adsManager == null) {
      Log.w(TAG, "Ignoring ad prepare error after release");
      return;
    }
    if (imaAdState == IMA_AD_STATE_NONE) {
      // Send IMA a content position at the ad group so that it will try to play it, at which point
      // we can notify that it failed to load.
      fakeContentProgressElapsedRealtimeMs = SystemClock.elapsedRealtime();
      fakeContentProgressOffsetMs = C.usToMs(adPlaybackState.adGroupTimesUs[adGroupIndex]);
      if (fakeContentProgressOffsetMs == C.TIME_END_OF_SOURCE) {
        fakeContentProgressOffsetMs = contentDurationMs;
      }
      shouldNotifyAdPrepareError = true;
    } else {
      // We're already playing an ad.
      if (adIndexInAdGroup > playingAdIndexInAdGroup) {
        // Mark the playing ad as ended so we can notify the error on the next ad and remove it,
        // which means that the ad after will load (if any).
        for (int i = 0; i < adCallbacks.size(); i++) {
          adCallbacks.get(i).onEnded();
        }
      }
      playingAdIndexInAdGroup = adPlaybackState.adGroups[adGroupIndex].getFirstAdIndexToPlay();
      for (int i = 0; i < adCallbacks.size(); i++) {
        adCallbacks.get(i).onError();
      }
    }
    adPlaybackState = adPlaybackState.withAdLoadError(adGroupIndex, adIndexInAdGroup);
    updateAdPlaybackState();
  }

  private void checkForContentComplete() {
    if (contentDurationMs != C.TIME_UNSET && pendingContentPositionMs == C.TIME_UNSET
        && player.getContentPosition() + END_OF_CONTENT_POSITION_THRESHOLD_MS >= contentDurationMs
        && !sentContentComplete) {
      adsLoader.contentComplete();
      if (DEBUG) {
        Log.d(TAG, "adsLoader.contentComplete");
      }
      sentContentComplete = true;
      // After sending content complete IMA will not poll the content position, so set the expected
      // ad group index.
      expectedAdGroupIndex =
          adPlaybackState.getAdGroupIndexForPositionUs(C.msToUs(contentDurationMs));
    }
  }

  private void updateAdPlaybackState() {
    // Ignore updates while detached. When a player is attached it will receive the latest state.
    if (eventListener != null) {
      eventListener.onAdPlaybackState(adPlaybackState);
    }
  }

  /**
   * Returns the next ad index in the specified ad group to load, or {@link C#INDEX_UNSET} if all
   * ads in the ad group have loaded.
   */
  private int getAdIndexInAdGroupToLoad(int adGroupIndex) {
    @AdState int[] states = adPlaybackState.adGroups[adGroupIndex].states;
    int adIndexInAdGroup = 0;
    // IMA loads ads in order.
    while (adIndexInAdGroup < states.length
        && states[adIndexInAdGroup] != AdPlaybackState.AD_STATE_UNAVAILABLE) {
      adIndexInAdGroup++;
    }
    return adIndexInAdGroup == states.length ? C.INDEX_UNSET : adIndexInAdGroup;
  }

  private void maybeNotifyPendingAdLoadError() {
    if (pendingAdLoadError != null && eventListener != null) {
      eventListener.onAdLoadError(pendingAdLoadError, new DataSpec(adTagUri));
      pendingAdLoadError = null;
    }
  }

  private void maybeNotifyInternalError(String name, Exception cause) {
    String message = "Internal error in " + name;
    Log.e(TAG, message, cause);
    // We can't recover from an unexpected error in general, so skip all remaining ads.
    if (adPlaybackState == null) {
      adPlaybackState = AdPlaybackState.NONE;
    } else {
      for (int i = 0; i < adPlaybackState.adGroupCount; i++) {
        adPlaybackState = adPlaybackState.withSkippedAdGroup(i);
      }
    }
    updateAdPlaybackState();
    if (eventListener != null) {
      eventListener.onAdLoadError(
          AdLoadException.createForUnexpected(new RuntimeException(message, cause)),
          new DataSpec(adTagUri));
    }
  }

  private static long[] getAdGroupTimesUs(List<Float> cuePoints) {
    if (cuePoints.isEmpty()) {
      // If no cue points are specified, there is a preroll ad.
      return new long[] {0};
    }

    int count = cuePoints.size();
    long[] adGroupTimesUs = new long[count];
    int adGroupIndex = 0;
    for (int i = 0; i < count; i++) {
      double cuePoint = cuePoints.get(i);
      if (cuePoint == -1.0) {
        adGroupTimesUs[count - 1] = C.TIME_END_OF_SOURCE;
      } else {
        adGroupTimesUs[adGroupIndex++] = (long) (C.MICROS_PER_SECOND * cuePoint);
      }
    }
    // Cue points may be out of order, so sort them.
    Arrays.sort(adGroupTimesUs, 0, adGroupIndex);
    return adGroupTimesUs;
  }

  private static boolean isAdGroupLoadError(AdError adError) {
    // TODO: Find out what other errors need to be handled (if any), and whether each one relates to
    // a single ad, ad group or the whole timeline.
    return adError.getErrorCode() == AdErrorCode.VAST_LINEAR_ASSET_MISMATCH;
  }

  private static boolean hasMidrollAdGroups(long[] adGroupTimesUs) {
    int count = adGroupTimesUs.length;
    if (count == 1) {
      return adGroupTimesUs[0] != 0 && adGroupTimesUs[0] != C.TIME_END_OF_SOURCE;
    } else if (count == 2) {
      return adGroupTimesUs[0] != 0 || adGroupTimesUs[1] != C.TIME_END_OF_SOURCE;
    } else {
      // There's at least one midroll ad group, as adGroupTimesUs is never empty.
      return true;
    }
  }

  /** Factory for objects provided by the IMA SDK. */
  // @VisibleForTesting
  /* package */ interface ImaFactory {
    /** @see ImaSdkSettings */
    ImaSdkSettings createImaSdkSettings();
    /** @see com.google.ads.interactivemedia.v3.api.ImaSdkFactory#createAdsRenderingSettings() */
    AdsRenderingSettings createAdsRenderingSettings();
    /** @see com.google.ads.interactivemedia.v3.api.ImaSdkFactory#createAdDisplayContainer() */
    AdDisplayContainer createAdDisplayContainer();
    /** @see com.google.ads.interactivemedia.v3.api.ImaSdkFactory#createAdsRequest() */
    AdsRequest createAdsRequest();
    /** @see ImaSdkFactory#createAdsLoader(Context, ImaSdkSettings) */
    com.google.ads.interactivemedia.v3.api.AdsLoader createAdsLoader(
        Context context, ImaSdkSettings imaSdkSettings);
  }

  /** Default {@link ImaFactory} for non-test usage, which delegates to {@link ImaSdkFactory}. */
  private static final class DefaultImaFactory implements ImaFactory {
    @Override
    public ImaSdkSettings createImaSdkSettings() {
      return ImaSdkFactory.getInstance().createImaSdkSettings();
    }

    @Override
    public AdsRenderingSettings createAdsRenderingSettings() {
      return ImaSdkFactory.getInstance().createAdsRenderingSettings();
    }

    @Override
    public AdDisplayContainer createAdDisplayContainer() {
      return ImaSdkFactory.getInstance().createAdDisplayContainer();
    }

    @Override
    public AdsRequest createAdsRequest() {
      return ImaSdkFactory.getInstance().createAdsRequest();
    }

    @Override
    public com.google.ads.interactivemedia.v3.api.AdsLoader createAdsLoader(
        Context context, ImaSdkSettings imaSdkSettings) {
      return ImaSdkFactory.getInstance().createAdsLoader(context, imaSdkSettings);
    }
  }
}<|MERGE_RESOLUTION|>--- conflicted
+++ resolved
@@ -380,11 +380,7 @@
     this.adEventListener = adEventListener;
     this.imaFactory = imaFactory;
     if (imaSdkSettings == null) {
-<<<<<<< HEAD
-      imaSdkSettings = imaSdkFactory.createImaSdkSettings();
-=======
       imaSdkSettings = imaFactory.createImaSdkSettings();
->>>>>>> 6f6f381b
       if (DEBUG) {
         imaSdkSettings.setDebugMode(true);
       }
@@ -635,11 +631,8 @@
     } else if (fakeContentProgressElapsedRealtimeMs != C.TIME_UNSET) {
       long elapsedSinceEndMs = SystemClock.elapsedRealtime() - fakeContentProgressElapsedRealtimeMs;
       contentPositionMs = fakeContentProgressOffsetMs + elapsedSinceEndMs;
-      int adGroupIndexForPosition =
+      expectedAdGroupIndex =
           adPlaybackState.getAdGroupIndexForPositionUs(C.msToUs(contentPositionMs));
-      if (adGroupIndexForPosition != C.INDEX_UNSET) {
-        expectedAdGroupIndex = adGroupIndexForPosition;
-      }
     } else if (imaAdState == IMA_AD_STATE_NONE && !playingAd && hasContentDuration) {
       contentPositionMs = player.getCurrentPosition();
       // Update the expected ad group index for the current content position. The update is delayed
@@ -1127,21 +1120,8 @@
     if (pendingAdLoadError == null) {
       pendingAdLoadError = AdLoadException.createForAdGroup(error, adGroupIndex);
     }
-<<<<<<< HEAD
-    // Discard the ad break, which makes sure we don't receive duplicate load error events.
-    adsManager.discardAdBreak();
-    // Set the next expected ad group index so we can handle multiple load errors in a row.
-    adGroupIndex++;
-    if (adGroupIndex < adPlaybackState.adGroupCount) {
-      expectedAdGroupIndex = adGroupIndex;
-    } else {
-      expectedAdGroupIndex = C.INDEX_UNSET;
-    }
-    pendingContentPositionMs = C.TIME_UNSET;
-=======
     pendingContentPositionMs = C.TIME_UNSET;
     fakeContentProgressElapsedRealtimeMs = C.TIME_UNSET;
->>>>>>> 6f6f381b
   }
 
   private void handleAdPrepareError(int adGroupIndex, int adIndexInAdGroup, Exception exception) {
