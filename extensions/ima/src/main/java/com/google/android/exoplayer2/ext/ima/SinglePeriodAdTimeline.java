--- conflicted
+++ resolved
@@ -23,11 +23,7 @@
 /**
  * A {@link Timeline} for sources that have ads.
  */
-<<<<<<< HEAD
-/* package */ final class SinglePeriodAdTimeline extends Timeline {
-=======
 /* package */ final class SinglePeriodAdTimeline extends ForwardingTimeline {
->>>>>>> deb79795
 
   private final long[] adGroupTimesUs;
   private final int[] adCounts;
