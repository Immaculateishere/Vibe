--- conflicted
+++ resolved
@@ -46,15 +46,12 @@
   private static final String RTP_MEDIA_MPEG4_VIDEO = "MP4V-ES";
   private static final String RTP_MEDIA_H264 = "H264";
   private static final String RTP_MEDIA_H265 = "H265";
-<<<<<<< HEAD
-  private static final String RTP_MEDIA_VP9 = "VP9";
-=======
   private static final String RTP_MEDIA_PCM_L8 = "L8";
   private static final String RTP_MEDIA_PCM_L16 = "L16";
   private static final String RTP_MEDIA_PCMA = "PCMA";
   private static final String RTP_MEDIA_PCMU = "PCMU";
   private static final String RTP_MEDIA_VP8 = "VP8";
->>>>>>> 6708b43b
+  private static final String RTP_MEDIA_VP9 = "VP9";
 
   /** Returns whether the format of a {@link MediaDescription} is supported. */
   public static boolean isFormatSupported(MediaDescription mediaDescription) {
@@ -66,15 +63,12 @@
       case RTP_MEDIA_H265:
       case RTP_MEDIA_MPEG4_VIDEO:
       case RTP_MEDIA_MPEG4_GENERIC:
-<<<<<<< HEAD
-      case RTP_MEDIA_VP9:
-=======
       case RTP_MEDIA_PCM_L8:
       case RTP_MEDIA_PCM_L16:
       case RTP_MEDIA_PCMA:
       case RTP_MEDIA_PCMU:
       case RTP_MEDIA_VP8:
->>>>>>> 6708b43b
+      case RTP_MEDIA_VP9:
         return true;
       default:
         return false;
@@ -109,17 +103,14 @@
         return MimeTypes.VIDEO_H264;
       case RTP_MEDIA_H265:
         return MimeTypes.VIDEO_H265;
-<<<<<<< HEAD
       case RTP_MEDIA_MPEG4_GENERIC:
         return MimeTypes.AUDIO_AAC;
-      case RTP_MEDIA_VP9:
-        return MimeTypes.VIDEO_VP9;
-=======
       case RTP_MEDIA_MPEG4_VIDEO:
         return MimeTypes.VIDEO_MP4V;
       case RTP_MEDIA_VP8:
         return MimeTypes.VIDEO_VP8;
->>>>>>> 6708b43b
+      case RTP_MEDIA_VP9:
+        return MimeTypes.VIDEO_VP9;
       default:
         throw new IllegalArgumentException(mediaType);
     }
