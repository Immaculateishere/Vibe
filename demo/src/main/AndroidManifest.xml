<?xml version="1.0" encoding="utf-8"?>
<!--
 Copyright (C) 2014 The Android Open Source Project

     Licensed under the Apache License, Version 2.0 (the "License");
     you may not use this file except in compliance with the License.
     You may obtain a copy of the License at

          http://www.apache.org/licenses/LICENSE-2.0

     Unless required by applicable law or agreed to in writing, software
     distributed under the License is distributed on an "AS IS" BASIS,
     WITHOUT WARRANTIES OR CONDITIONS OF ANY KIND, either express or implied.
     See the License for the specific language governing permissions and
     limitations under the License.
-->
<manifest xmlns:android="http://schemas.android.com/apk/res/android"
    package="com.google.android.exoplayer.demo"
<<<<<<< HEAD
    android:versionCode="1013"
    android:versionName="1.0.13"
    android:theme="@style/RootTheme">

  <uses-permission android:name="android.permission.INTERNET"/>
  <uses-permission android:name="android.permission.ACCESS_NETWORK_STATE"/>
  <uses-permission android:name="android.permission.ACCESS_WIFI_STATE"/>
  <uses-permission android:name="android.permission.WRITE_EXTERNAL_STORAGE"/>

  <uses-sdk android:minSdkVersion="16" android:targetSdkVersion="19"/>

  <application
      android:label="@string/application_name"
      android:allowBackup="true">

    <activity android:name="com.google.android.exoplayer.demo.SampleChooserActivity"
        android:configChanges="keyboardHidden"
        android:label="@string/application_name">
      <intent-filter>
        <action android:name="android.intent.action.MAIN"/>
        <category android:name="android.intent.category.LAUNCHER"/>
      </intent-filter>
    </activity>

    <activity android:name="com.google.android.exoplayer.demo.simple.SimplePlayerActivity"
        android:configChanges="keyboardHidden|orientation|screenSize"
        android:label="@string/application_name"
        android:theme="@style/PlayerTheme"/>

    <activity android:name="com.google.android.exoplayer.demo.full.FullPlayerActivity"
        android:configChanges="keyboardHidden|orientation|screenSize"
        android:label="@string/application_name"
        android:theme="@style/PlayerTheme"/>

  </application>
=======
    android:theme="@style/RootTheme"
    android:versionCode="1010"
    android:versionName="1.0.10" >

    <uses-permission android:name="android.permission.INTERNET" />
    <uses-permission android:name="android.permission.ACCESS_NETWORK_STATE" />
    <uses-permission android:name="android.permission.ACCESS_WIFI_STATE" />
    <uses-permission android:name="android.permission.WRITE_EXTERNAL_STORAGE" />

    <uses-sdk
        android:minSdkVersion="16"
        android:targetSdkVersion="19" />

    <application
        android:allowBackup="true"
        android:label="@string/application_name" >
        <activity
            android:name=".SampleChooserActivity"
            android:configChanges="keyboardHidden"
            android:label="@string/application_name" >
            <intent-filter>
                <action android:name="android.intent.action.MAIN" />

                <category android:name="android.intent.category.LAUNCHER" />
            </intent-filter>
        </activity>
        <activity
            android:name=".simple.SimplePlayerActivity"
            android:configChanges="keyboardHidden|orientation|screenSize"
            android:label="@string/application_name"
            android:theme="@style/PlayerTheme" />
        <activity
            android:name=".full.FullPlayerActivity"
            android:configChanges="keyboardHidden|orientation|screenSize"
            android:label="@string/application_name"
            android:theme="@style/PlayerTheme" />
        <activity
            android:name=".tests.TestCaseActivity"
            android:label="@string/title_activity_test_case" >
        </activity>
    </application>
>>>>>>> e9cd6537

</manifest><|MERGE_RESOLUTION|>--- conflicted
+++ resolved
@@ -16,7 +16,7 @@
 -->
 <manifest xmlns:android="http://schemas.android.com/apk/res/android"
     package="com.google.android.exoplayer.demo"
-<<<<<<< HEAD
+
     android:versionCode="1013"
     android:versionName="1.0.13"
     android:theme="@style/RootTheme">
@@ -52,48 +52,5 @@
         android:theme="@style/PlayerTheme"/>
 
   </application>
-=======
-    android:theme="@style/RootTheme"
-    android:versionCode="1010"
-    android:versionName="1.0.10" >
-
-    <uses-permission android:name="android.permission.INTERNET" />
-    <uses-permission android:name="android.permission.ACCESS_NETWORK_STATE" />
-    <uses-permission android:name="android.permission.ACCESS_WIFI_STATE" />
-    <uses-permission android:name="android.permission.WRITE_EXTERNAL_STORAGE" />
-
-    <uses-sdk
-        android:minSdkVersion="16"
-        android:targetSdkVersion="19" />
-
-    <application
-        android:allowBackup="true"
-        android:label="@string/application_name" >
-        <activity
-            android:name=".SampleChooserActivity"
-            android:configChanges="keyboardHidden"
-            android:label="@string/application_name" >
-            <intent-filter>
-                <action android:name="android.intent.action.MAIN" />
-
-                <category android:name="android.intent.category.LAUNCHER" />
-            </intent-filter>
-        </activity>
-        <activity
-            android:name=".simple.SimplePlayerActivity"
-            android:configChanges="keyboardHidden|orientation|screenSize"
-            android:label="@string/application_name"
-            android:theme="@style/PlayerTheme" />
-        <activity
-            android:name=".full.FullPlayerActivity"
-            android:configChanges="keyboardHidden|orientation|screenSize"
-            android:label="@string/application_name"
-            android:theme="@style/PlayerTheme" />
-        <activity
-            android:name=".tests.TestCaseActivity"
-            android:label="@string/title_activity_test_case" >
-        </activity>
-    </application>
->>>>>>> e9cd6537
 
 </manifest>